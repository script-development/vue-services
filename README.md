--- conflicted
+++ resolved
@@ -1,6 +1,5 @@
 # vue-services
 
-<<<<<<< HEAD
 To work locally run the following command in this directory:
 
 -   npm link
@@ -8,7 +7,7 @@
 Then run the following command in your project directory:
 
 -   npm link @script-development/vue-services
-=======
+
 ## Frontend Controller
 
 Vue Services uses Frontend Controllers.
@@ -48,5 +47,4 @@
 
 For every route the Base Component is also being loaded.
 The Base Component calls the read method from the Controller once it is mounted.
-This way when you switch from create to overview within the same Controller, the base data is not being loaded again.
->>>>>>> 6b7d6b43
+This way when you switch from create to overview within the same Controller, the base data is not being loaded again.