{
    "name": "@script-development/vue-services",
    "version": "0.0.30",
    "description": "Services for Vue SPA App",
    "main": "dist/index.js",
    "module": "dist/index.esm.js",
    "typings": "types/index.d.ts",
    "files": [
        "dist",
        "types",
        "src"
    ],
    "scripts": {
        "test": "echo \"Error: no test specified\" && exit 1",
        "build": "rollup src/index.js --file dist/index.js --format iife",
        "dev": "rollup -c scripts/config.js",
        "watch": "npm run dev -w",
        "pub": "npm publish"
    },
    "author": "Script",
    "license": "MIT",
    "devDependencies": {
        "@rollup/plugin-node-resolve": "^8.1.0",
        "prettier": "^2.0.5",
        "husky": "^4.2.5",
        "pretty-quick": "^2.0.1",
        "rollup": "^2.21.0"
    },
    "dependencies": {
        "axios": "0.19.2",
        "vue": "2.6.11",
        "vue-router": "3.3.4",
        "vuex": "3.5.1"
<<<<<<< HEAD
    },
    "peerDependencies": {
        "@msgpack/msgpack": "^1.12.2"
=======
>>>>>>> 109d1485
    },
    "publishConfig": {
        "registry": "https://npm.pkg.github.com/"
    },
    "husky": {
        "hooks": {
            "pre-commit": "pretty-quick --staged --pattern \"**/*.*(js|json)\""
        }
    }
}<|MERGE_RESOLUTION|>--- conflicted
+++ resolved
@@ -31,12 +31,9 @@
         "vue": "2.6.11",
         "vue-router": "3.3.4",
         "vuex": "3.5.1"
-<<<<<<< HEAD
     },
     "peerDependencies": {
         "@msgpack/msgpack": "^1.12.2"
-=======
->>>>>>> 109d1485
     },
     "publishConfig": {
         "registry": "https://npm.pkg.github.com/"
