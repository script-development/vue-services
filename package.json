--- conflicted
+++ resolved
@@ -34,12 +34,8 @@
         "eslint-plugin-mocha": "^8.0.0",
         "eslint-plugin-standard": "^4.0.1",
         "husky": "^4.2.5",
-<<<<<<< HEAD
-        "mocha": "^8.1.2",
         "nyc": "^15.1.0",
-=======
         "mocha": "^8.1.3",
->>>>>>> 4d79feb6
         "prettier": "^2.1.1",
         "pretty-quick": "^3.0.0",
         "rollup": "^2.26.11",
@@ -65,15 +61,13 @@
             "pre-commit": "pretty-quick --staged --pattern \"**/*.*(js|json)\""
         }
     },
-<<<<<<< HEAD
     "nyc": {
         "reporter": [
             "lcov",
             "text"
         ]
-=======
+    },
     "bin": {
         "servvue": "./cli/index.js"
->>>>>>> 4d79feb6
     }
 }