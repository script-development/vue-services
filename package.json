--- conflicted
+++ resolved
@@ -49,13 +49,8 @@
         "axios": "0.21.1",
         "bootstrap-vue": "^2.15.0",
         "vue": "2.6.12",
-<<<<<<< HEAD
-        "vue-router": "3.4.3",
+        "vue-router": "3.5.1",
         "vuex": "3.6.2"
-=======
-        "vue-router": "3.5.1",
-        "vuex": "3.5.1"
->>>>>>> 1f1bdf40
     },
     "peerDependencies": {
         "@msgpack/msgpack": "^1.12.2",
