import Vue from 'vue';
import Vuex from 'vuex';
import axios from 'axios';
import VueRouter from 'vue-router';
import {BTable} from 'bootstrap-vue';

const keepALiveKey = 'keepALive';
/** setting keepALive here so we don't have to Parse it each time we get it */
let keepALive = JSON.parse(localStorage.getItem(keepALiveKey));

class StorageService {
    set keepALive(value) {
        localStorage.setItem(keepALiveKey, value);
        keepALive = value;
    }

    get keepALive() {
        return keepALive;
    }

    setItem(key, value) {
        if (!this.keepALive) return;
        if (typeof value !== 'string') value = JSON.stringify(value);
        localStorage.setItem(key, value);
    }

    getItem(key) {
        if (!this.keepALive) return null;
        return localStorage.getItem(key);
    }

    clear() {
        if (!this.keepALive) return;
        localStorage.clear();
    }
}

/**
 * @typedef {import('axios').AxiosRequestConfig} AxiosRequestConfig
 * @typedef {import('../storage').StorageService} StorageService
 * @typedef {Object<string,number>} Cache
 */
// TODO :: heavilly dependant on webpack and laravel mix
const API_URL = process.env.MIX_APP_URL ? `${process.env.MIX_APP_URL}/api` : '/api';
const HEADERS_TO_TYPE = {
    'application/vnd.openxmlformats-officedocument.spreadsheetml.sheet': 'application/xlsx',
};

const CACHE_KEY = 'HTTP_CACHE';

class HTTPService {
    /**
     * @param {StorageService} storageService
     */
    constructor(storageService) {
        this._storageService = storageService;
        const storedCache = this._storageService.getItem(CACHE_KEY);
        /** @type {Cache} */
        this._cache = storedCache ? JSON.parse(storedCache) : {};
        this._cacheDuration = 10;

        this._http = axios.create({
            baseURL: API_URL,
            withCredentials: false,
            headers: {
                Accept: 'application/json',
                'Content-Type': 'application/json',
            },
        });

        this._requestMiddleware = [];
        this._http.interceptors.request.use(request => {
            for (const middleware of this._requestMiddleware) {
                middleware(request);
            }
            return request;
        });

        this._responseMiddleware = [];
        this._responseErrorMiddleware = [];
        this._http.interceptors.response.use(
            response => {
                for (const middleware of this._responseMiddleware) {
                    middleware(response);
                }
                return response;
            },
            error => {
                if (!error.response) return Promise.reject(error);

                for (const middleware of this._responseErrorMiddleware) {
                    middleware(error);
                }
                return Promise.reject(error);
            }
        );
    }

    // prettier-ignore
    get cacheDuration() {return this._cacheDuration;}

    // prettier-ignore
    set cacheDuration(value) {this._cacheDuration = value;}

    /**
     * send a get request to the given endpoint
     * @param {String} endpoint the endpoint for the get
     * @param {AxiosRequestConfig} [options] the optional request options
     */
    get(endpoint, options) {
        // get currentTimeStamp in seconds
        const currentTimeStamp = Math.floor(Date.now() / 1000);
        if (this._cache[endpoint] && !options) {
            // if it has been less then the cache duration since last requested this get request, do nothing
            if (currentTimeStamp - this._cache[endpoint] < this.cacheDuration) return;
        }

        return this._http.get(endpoint, options).then(response => {
            this._cache[endpoint] = currentTimeStamp;
            this._storageService.setItem(CACHE_KEY, this._cache);
            return response;
        });
    }

    /**
     * send a post request to the given endpoint with the given data
     * @param {String} endpoint the endpoint for the post
     * @param {Object.<string,*>} data the data to be send to the server
     */
    post(endpoint, data) {
        return this._http.post(endpoint, data);
    }

    /**
     * send a delete request to the given endpoint
     * @param {String} endpoint the endpoint for the get
     */
    delete(endpoint) {
        return this._http.delete(endpoint);
    }

    /**
     * download a file from the backend
     * type should be resolved automagically, if not, then you can pass the type
     * @param {String} endpoint the endpoint for the download
     * @param {String} documentName the name of the document to be downloaded
     * @param {String} [type] the downloaded document type
     */
    download(endpoint, documentName, type) {
        return this._http.get(endpoint, {responseType: 'blob'}).then(response => {
            if (!type) type = HEADERS_TO_TYPE[response.headers['content-type']];
            const blob = new Blob([response.data], {type});
            const link = document.createElement('a');
            link.href = window.URL.createObjectURL(blob);
            link.download = documentName;
            link.click();
            return response;
        });
    }

    registerRequestMiddleware(middlewareFunc) {
        this._requestMiddleware.push(middlewareFunc);
    }

    registerResponseMiddleware(middlewareFunc) {
        this._responseMiddleware.push(middlewareFunc);
    }

    registerResponseErrorMiddleware(middlewareFunc) {
        this._responseErrorMiddleware.push(middlewareFunc);
    }
}

/**
 * @typedef {import("vue/types/vue").Vue} VueInstance
 * @typedef {import('../http').HTTPService} HTTPService
 */

//  TODO :: it's BootstrapVue dependent
class EventService {
    /**
     *
     * @param {HTTPService} httpService the http service for communication with the API
     */
    constructor(httpService) {
        this._app;
        this._httpService = httpService;

        this._httpService.registerResponseMiddleware(this.responseMiddleware);
        this._httpService.registerResponseErrorMiddleware(this.responseErrorMiddleware);
    }

    /** @returns {VueInstance} */
    get app() {
        return this._app;
    }

    set app(app) {
        this._app = app;
    }

    get responseMiddleware() {
        return ({data}) => {
            if (data && data.message) this.successToast(data.message);
        };
    }

    get responseErrorMiddleware() {
        return ({response}) => {
            if (response && response.data.message) this.dangerToast(response.data.message);
        };
    }

    /**
     * pops up a toast with given message in the given variance
     * @param {String} message the message being shown by the toast
     * @param {String} variant the toast variant
     */
    toast(message, variant) {
        this._app.$bvToast.toast(`${message}`, {
            variant,
            solid: true,
            toaster: 'b-toaster-bottom-left',
        });
    }

    /**
     * pops up a success toast
     * @param {String} message the message being shown by the toast
     */
    successToast(message) {
        this.toast(message, 'success');
    }

    /**
     * pops up a danger toast
     * @param {String} message the message being shown by the toast
     */
    dangerToast(message) {
        this.toast(message, 'danger');
    }

    /**
     * pops up a modal with the given message
     * @param {String} message the message being shown by the modal
     * @param {Function} okAction the function being used when click on ok
     * @param {Function} [cancelAction] the being used when click on cancel
     */
    modal(message, okAction, cancelAction) {
        this._app.$bvModal
            .msgBoxConfirm(message, {
                size: 'm',
                buttonSize: 'm',
                okVariant: 'primary',
                okTitle: 'Ja',
                cancelTitle: 'Nee',
                headerClass: 'p-2',
                footerClass: 'p-2 confirm',
                hideHeaderClose: true,
                centered: true,
            })
            .then(value => {
                if (value && okAction) okAction();
                else if (cancelAction) cancelAction();
            });
    }
}

class MissingTranslationError extends Error {
    constructor(...params) {
        // Pass remaining arguments (including vendor specific ones) to parent constructor
        super(...params);

        // Maintains proper stack trace for where our error was thrown (only available on V8)
        if (Error.captureStackTrace) {
            Error.captureStackTrace(this, MissingTranslationError);
        }

        this.name = 'MissingTranslationError';
    }
}

/**
 * @typedef {Object} Translation
 * @property {string} singular the singular translation
 * @property {string} plural the plural translation
 */

const PLURAL = 'plural';
const SINGULAR = 'singular';

const capitalize = value => `${value[0].toUpperCase()}${value.substr(1)}`;

class TranslatorService {
    constructor() {
        /** @type {Object.<string, Translation>}*/
        this._translations = {};
    }

    getTranslation(value, pluralOrSingular) {
        const translation = this._translations[value];

        if (!translation) throw new MissingTranslationError(`Missing translation for ${value}`);
        if (!translation[pluralOrSingular])
            throw new MissingTranslationError(`Missing ${pluralOrSingular} translation for ${value}`);

        return translation[pluralOrSingular];
    }

    getPlural(value) {
        return this.getTranslation(value, PLURAL);
    }

    getSingular(value) {
        return this.getTranslation(value, SINGULAR);
    }

    getCapitalizedSingular(value) {
        return capitalize(this.getSingular(value));
    }

    getCapitalizedPlural(value) {
        return capitalize(this.getPlural(value));
    }

    maybePluralize(count, value) {
        const baseString = `${count} `;
        if (count == 1) return baseString + this.getSingular(value);
        return baseString + this.getPlural(value);
    }

    /**
     * @param {string} key
     * @param {Translation} translation
     */
    setTranslation(key, translation) {
        this._translations[key] = translation;
    }
}

/**
 * @typedef {import("vue-router").RouteConfig} RouteConfig
 * @typedef {import("vue-router").Route} Route
 * @typedef {import("vue-router").default} VueRouter
 * @typedef {import("./factory").RouteFactory} RouteFactory
 * @typedef {import("./settings").RouteSettings} RouteSettings
 */
Vue.use(VueRouter);

const router = new VueRouter({
    mode: 'history',
    routes: [],
});

/**
 * checks if the given string is in the current routes name
 * @param {string} pageName the name of the page to check
 */
const onPage = pageName => router.currentRoute.name.includes(pageName);

class RouterService {
    /**
     * @param {RouteFactory} factory the router factory
     * @param {RouteSettings} settings the settings service for the routes
     */
    constructor(factory, settings) {
        this._router = router;
        this._factory = factory;
        this._settings = settings;

        this._routerBeforeMiddleware = [this.beforeMiddleware];
        router.beforeEach((to, from, next) => {
            for (const middlewareFunc of this._routerBeforeMiddleware) {
                // MiddlewareFunc will return true if it encountered problems
                if (middlewareFunc(to, from, next)) return next(false);
            }
            return next();
        });

        this._routerAfterMiddleware = [];
        router.afterEach((to, from) => {
            for (const middlewareFunc of this._routerAfterMiddleware) {
                middlewareFunc(to, from);
            }
        });
    }

    /** router can only be consumed once, which will happen at the appstarter */
    get router() {
        if (!this._router) {
            console.error('You may not acces the router directly!');
            return;
        }
        const onceRouter = this._router;
        this._router = undefined;
        return onceRouter;
    }

    /**
     * register middleware for the router before entering the route
     * @param {Function} middlewareFunc the middleware function
     */
    registerBeforeMiddleware(middlewareFunc) {
        this._routerBeforeMiddleware.push(middlewareFunc);
    }

    /**
     * register middleware for the router after entering a route
     * @param {Function} middlewareFunc the middleware function
     */
    registerAfterMiddleware(middlewareFunc) {
        this._routerAfterMiddleware.push(middlewareFunc);
    }

    // prettier-ignore
    /**
     * Add routes to the router
     * @param {RouteConfig[]} routes
     */
    addRoutes(routes) {router.addRoutes(routes);}

    /**
     * Go to the give route by name, optional id and query
     * If going to a route you are already on, it catches the given error
     *
     * @param {String} name the name of the new route
     * @param {String} [id] the optional id for the params of the new route
     * @param {Object.<string, string>} [query] the optional query for the new route
     */
    goToRoute(name, id, query) {
        if (router.currentRoute.name === name && !query && !id) return;

        const route = {name};
        if (id) route.params = {id};
        if (query) route.query = query;

        router.push(route).catch(err => {
            // Ignore the vue-router err regarding navigating to the page they are already on.
            if (err && err.name != 'NavigationDuplicated') {
                // But print any other errors to the console
                console.error(err);
            }
        });
    }

    /**
     * create basic routes for the given settings
     *
     * @param {RouteSettings} settings the settings on which the routes are based
     */
    createRoutes(settings) {
        const routes = [];

        if (settings.overviewComponent) {
            routes.push(this._factory.createOverview(settings));
        }

        if (settings.createComponent) {
            routes.push(this._factory.createCreate(settings));
        }

        if (settings.showComponent) {
            routes.push(this._factory.createShow(settings));
        }

        if (settings.editComponent) {
            routes.push(this._factory.createEdit(settings));
        }

        return [this._factory.createBase(settings, routes)];
    }

    /**
     * Create new route settings
     *
     * @param {String} baseRouteName the base name for the routes being created
     *
     * @returns {RouteSettings}
     */
    newSettings(baseRouteName) {
        return this._settings.createNew(baseRouteName);
    }

    /**
     * @returns {(to:Route, from:Route, next:any) => Boolean}
     */
    get beforeMiddleware() {
        return (to, from, next) => {
            const fromQuery = from.query.from;
            if (fromQuery) {
                if (fromQuery == to.fullPath) return false;
                router.push(from.query.from);
                return true;
            }
            return false;
        };
    }

    // prettier-ignore
    /** returns if you are on the create page */
    get onCreatePage() { return onPage(this._settings.createPageName); }
    // prettier-ignore
    /** returns if you are on the edit page */
    get onEditPage() { return onPage(this._settings.editPageName); }
    // prettier-ignore
    /** returns if you are on the show page */
    get onShowPage() { return onPage(this._settings.showPageName); }
    // prettier-ignore
    /** returns if you are on the overview page */
    get onOverviewPage() { return onPage(this._settings.overviewPageName); }
    // prettier-ignore
    /** Get the query from the current route */
    get query() { return router.currentRoute.query; }
    // prettier-ignore
    /** Get the id from the params from the current route */
    get id() { return router.currentRoute.params.id; }
}

/**
 * @typedef {import('../settings').RouteSettings} RouteSettings
 * @typedef {import('vue-router').RouteConfig} RouteConfig
 */

class RouteFactory {
    /**
     * Create the base for the routes based on the settings and add the children to it
     *
     * @param {RouteSettings} settings the settings for which the route is being created
     * @param {RouteConfig[]} children
     *
     * @returns {RouteConfig}
     */
    createBase(settings, children) {
        return {
            path: settings.basePath,
            component: settings.baseComponent,
            children,
        };
    }

    /**
     * Create a standard route config
     *
     * @param {String} path the name of the path for the route config
     * @param {String} name the name of the route
     * @param {*} component the component to render for this route
     * @param {Boolean} auth if you need to be authenticated to see this route
     * @param {Boolean} admin if you need to be admin to see the route
     * @param {String} title the title of the route
     * @param {Boolean} [cantSeeWhenLoggedIn] if the page cant be seen when logged in, default = false
     *
     * @returns {RouteConfig}
     */
    createConfig(path, name, component, auth, admin, title, cantSeeWhenLoggedIn = false) {
        return {
            path,
            name,
            component,
            meta: {auth, admin, title, cantSeeWhenLoggedIn},
        };
    }

    /**
     * Create an overview route for the given settings
     *
     * @param {RouteSettings} settings the settings for which the route is being created
     *
     * @returns {RouteConfig}
     */
    createOverview(settings) {
        return this.createConfig(
            settings.overviewPath,
            settings.overviewName,
            settings.overviewComponent,
            settings.overviewPageAuthOnly,
            settings.overviewPageAdminOnly,
            settings.overviewTitle
        );
    }

    /**
     * Create a create route for the given settings
     *
     * @param {RouteSettings} settings the settings for which the route is being created
     *
     * @returns {RouteConfig}
     */
    createCreate(settings) {
        return this.createConfig(
            settings.createPath,
            settings.createName,
            settings.createComponent,
            settings.createPageAuthOnly,
            settings.createPageAdminOnly,
            settings.createTitle
        );
    }

    /**
     * Create a create route for the given settings
     *
     * @param {RouteSettings} settings the settings for which the route is being created
     *
     * @returns {RouteConfig}
     */
    createShow(settings) {
        return this.createConfig(
            settings.showPath,
            settings.showName,
            settings.showComponent,
            settings.showPageAuthOnly,
            settings.showPageAdminOnly,
            settings.showTitle
        );
    }

    /**
     * Create a create route for the given settings
     *
     * @param {RouteSettings} settings the settings for which the route is being created
     *
     * @returns {RouteConfig}
     */
    createEdit(settings) {
        return this.createConfig(
            settings.editPath,
            settings.editName,
            settings.editComponent,
            settings.editPageAuthOnly,
            settings.editPageAdminOnly,
            settings.editTitle
        );
    }
}

/**
 * @typedef {import('../../translator').TranslatorService} TranslatorService
 * @typedef {import('vue').ComponentOptions} ComponentOptions
 */

class RouteSettings {
    /**
     *
     * @param {TranslatorService} translationService
     */
    constructor(translationService) {
        this._translationService = translationService;

        /** route names */
        this._baseName;
        this._editName;
        this._showName;
        this._overviewName;
        this._createName;

        /** route paths */
        this._basePath;
        this._editPath = ':id/aanpassen';
        this._showPath = ':id';
        this._overviewPath = '';
        this._createPath = 'toevoegen';

        /** route components */
        this._baseComponent;
        this._editComponent;
        this._showComponent;
        this._overviewComponent;
        this._createComponent;

        /** route titles */
        this._editTitle;
        this._showTitle;
        this._overviewTitle;
        this._createTitle;

        // TODO :: need to add cantSeeWhenLoggedIn setting to the pages
        /** show page settings */
        this._showPageAdminOnly = false;
        this._showPageAuthOnly = true;

        /** overview page settings */
        this._overviewPageAdminOnly = false;
        this._overviewPageAuthOnly = true;

        /** edit page settings */
        this._editPageAdminOnly = false;
        this._editPageAuthOnly = true;

        /** create page settings */
        this._createPageAdminOnly = false;
        this._createPageAuthOnly = true;
    }

    // prettier-ignore
    /** returns the create name part of the route */
    get createPageName() { return '.create'; }

    // prettier-ignore
    /** returns the edit name part of the route */
    get editPageName() { return '.edit'; }

    // prettier-ignore
    /** returns the overview name part of the route */
    get overviewPageName() { return '.overview'; }

    // prettier-ignore
    /** returns the show name part of the route */
    get showPageName() { return '.show'; }

    // prettier-ignore
    /** returns if the show page is only accessible by the admin */
    get showPageAdminOnly() { return this._showPageAdminOnly; }
    // prettier-ignore
    /** returns if the show page is only accessible by authenticated users */
    get showPageAuthOnly() { return this._showPageAuthOnly; }

    // prettier-ignore
    /** returns if the overview page is only accessible by the admin */
    get overviewPageAdminOnly() { return this._overviewPageAdminOnly; }
    // prettier-ignore
    /** returns if the overview page is only accessible by authenticated users */
    get overviewPageAuthOnly() { return this._overviewPageAuthOnly; }

    // prettier-ignore
    /** returns if the edit page is only accessible by the admin */
    get editPageAdminOnly() { return this._editPageAdminOnly; }
    // prettier-ignore
    /** returns if the edit page is only accessible by authenticated users */
    get editPageAuthOnly() { return this._editPageAuthOnly; }

    // prettier-ignore
    /** returns if the create page is only accessible by the admin */
    get createPageAdminOnly() { return this._createPageAdminOnly; }
    // prettier-ignore
    /** returns if the create page is only accessible by authenticated users */
    get createPageAuthOnly() { return this._createPageAuthOnly; }

    // prettier-ignore
    set showPageAdminOnly(value) { this._showPageAdminOnly = value; }
    // prettier-ignore
    set showPageAuthOnly(value) { this._showPageAuthOnly = value; }

    // prettier-ignore
    set overviewPageAdminOnly(value) { this._overviewPageAdminOnly = value; }
    // prettier-ignore
    set overviewPageAuthOnly(value) { this._overviewPageAuthOnly = value; }

    // prettier-ignore
    set editPageAdminOnly(value) { this._editPageAdminOnly = value; }
    // prettier-ignore
    set editPageAuthOnly(value) { this._editPageAuthOnly = value; }

    // prettier-ignore
    set createPageAdminOnly(value) { this._createPageAdminOnly = value; }
    // prettier-ignore
    set createPageAuthOnly(value) { this._createPageAuthOnly = value; }

    // prettier-ignore
    /** @returns {String} */
    get baseName() { return this._baseName; }
    // prettier-ignore
    /** @param {String} value name of the base route */
    set baseName(value) { this._baseName = value; }

    /** @returns {String} */
    get editName() {
        if (this._editName) return this._editName;
        this._editName = this._baseName + this.editPageName;
        return this._editName;
    }

    // prettier-ignore
    /** @param {String} value name of the route */
    set editName(value) { this._editName = value; }

    /** @returns {String} */
    get showName() {
        if (this._showName) return this._showName;
        this._showName = this._baseName + this.showPageName;
        return this._showName;
    }

    // prettier-ignore
    /** @param {String} value name of the route */
    set showName(value) { this._showName = value; }

    /** @returns {String} */
    get createName() {
        if (this._createName) return this._createName;
        this._createName = this._baseName + this.createPageName;
        return this._createName;
    }

    // prettier-ignore
    /** @param {String} value name of the route */
    set createName(value) { this._createName = value; }

    /** @returns {String} */
    get overviewName() {
        if (this._overviewName) return this._overviewName;
        this._overviewName = this._baseName + this.overviewPageName;
        return this._overviewName;
    }

    // prettier-ignore
    /** @param {String} value name of the route */
    set overviewName(value) { this._overviewName = value; }

    // prettier-ignore
    /** @returns {String} */
    get basePath() { return this._basePath; }
    // prettier-ignore
    /** @param {String} value path of the base route */
    set basePath(value) { this._basePath = value; }

    // prettier-ignore
    /** @returns {String} */
    get editPath() { return this._editPath; }
    // prettier-ignore
    /** @param {String} value path of the route */
    set editPath(value) { this._editPath = value; }

    // prettier-ignore
    /** @returns {String} */
    get showPath() { return this._showPath; }
    // prettier-ignore
    /** @param {String} value path of the route */
    set showPath(value) { this._showPath = value; }

    // prettier-ignore
    /** @returns {String} */
    get overviewPath() { return this._overviewPath; }
    // prettier-ignore
    /** @param {String} value path of the route */
    set overviewPath(value) { this._overviewPath = value; }

    // prettier-ignore
    /** @returns {String} */
    get createPath() { return this._createPath; }
    // prettier-ignore
    /** @param {String} value path of the route */
    set createPath(value) { this._createPath = value; }

    // prettier-ignore
    /** @returns {ComponentOptions} */
    get baseComponent() { return this._baseComponent; }
    // prettier-ignore
    /** @param {ComponentOptions} value component of the base route */
    set baseComponent(value) { this._baseComponent = value; }

    // prettier-ignore
    /** @returns {ComponentOptions} */
    get editComponent() { return this._editComponent; }
    // prettier-ignore
    /** @param {ComponentOptions} value component of the route */
    set editComponent(value) { this._editComponent = value; }

    // prettier-ignore
    /** @returns {ComponentOptions} */
    get showComponent() { return this._showComponent; }
    // prettier-ignore
    /** @param {ComponentOptions} value component of the route */
    set showComponent(value) { this._showComponent = value; }

    // prettier-ignore
    /** @returns {ComponentOptions} */
    get overviewComponent() { return this._overviewComponent; }
    // prettier-ignore
    /** @param {ComponentOptions} value component of the route */
    set overviewComponent(value) { this._overviewComponent = value; }

    // prettier-ignore
    /** @returns {ComponentOptions} */
    get createComponent() { return this._createComponent; }
    // prettier-ignore
    /** @param {ComponentOptions} value component of the route */
    set createComponent(value) { this._createComponent = value; }

    /** @returns {String} */
    get editTitle() {
        if (this._editTitle) return this._editTitle;
        this._showTitle = `${this._translationService.getCapitalizedSingular(this.baseName)} aanpassen`;
        return this._editTitle;
    }

    // prettier-ignore
    /** @param {String} value title of the route */
    set editTitle(value) { this._editTitle = value; }

    /** @returns {String} */
    get showTitle() {
        if (this._showTitle) return this._showTitle;
        this._showTitle = `${this._translationService.getCapitalizedSingular(this.baseName)} bekijken`;
        return this._showTitle;
    }

    // prettier-ignore
    /** @param {String} value title of the route */
    set showTitle(value) { this._showTitle = value; }

    /** @returns {String} */
    get createTitle() {
        if (this._createTitle) return this._createTitle;
        this._createTitle = `${this._translationService.getCapitalizedSingular(this.baseName)} aanmaken`;
        return this._createTitle;
    }

    // prettier-ignore
    /** @param {String} value title of the route */
    set createTitle(value) { this._createTitle = value; }

    /** @returns {String} */
    get overviewTitle() {
        if (this._overviewTitle) return this._overviewTitle;
        this._overviewTitle = `${this._translationService.getCapitalizedPlural(this.baseName)} overzicht`;
        return this._overviewTitle;
    }

    // prettier-ignore
    /** @param {String} value title of the route */
    set overviewTitle(value) { this._overviewTitle = value; }

    /**
     * create new instance of router settings with the base route name set
     *
     * @param {String} baseRouteName the name of the base route
     * @return {RouteSettings}
     */
    createNew(baseRouteName) {
        const newInstance = new RouteSettings(this._translationService);
        newInstance.baseName = baseRouteName;
        newInstance.basePath = '/' + this._translationService.getPlural(baseRouteName);
        return newInstance;
    }
}

/**
 * @typedef {import('../../http').HTTPService} HTTPService
 * @typedef {import('../../storage').StorageService} StorageService
 * @typedef {import('axios').AxiosRequestConfig} AxiosRequestConfig
 */

class StoreModuleFactory {
    /**
     * @param {HTTPService} httpService the http service for communication with the API
     * @param {StorageService} storageService the storage service for storing stuff in the browser
     * @param {Boolean} [namespaced]
     */
    constructor(httpService, storageService, namespaced = true) {
        this._httpService = httpService;
        this._storageService = storageService;
        this._namespaced = namespaced;

        // getter naming
        /** @type {String} */ this._readAllGetter;
        /** @type {String} */ this._readByIdGetter;

        // state naming
        /** @type {String} */ this._allItemsStateName;

        // mutation naming
        /** @type {String} */ this._setAllMutation;
        /** @type {String} */ this._deleteMutation;

        // action naming
        /** @type {String} */ this._readAction;
        /** @type {String} */ this._updateAction;
        /** @type {String} */ this._createAction;
        /** @type {String} */ this._deleteAction;
        /** @type {String} */ this._setAllAction;
    }

    /**
     * Generate a default store module
     * @param {String} moduleName the name of the module
     * @param {String} [endpoint] the optional endpoint for the API
     */
    createDefaultStore(moduleName, endpoint) {
        return {
            namespaced: this._namespaced,
            state: this.createDefaultState(moduleName),
            getters: this.createDefaultGetters(),
            mutations: this.createDefaultMutations(moduleName),
            actions: this.createDefaultActions(endpoint),
        };
    }

    /** create default state for the store */
    createDefaultState(moduleName) {
        const stored = this._storageService.getItem(moduleName + this.allItemsStateName);
        return {[this.allItemsStateName]: stored ? JSON.parse(stored) : {}};
    }

    /** create default getters for the store */
    createDefaultGetters() {
        return {
            [this.readAllGetter]: state => {
                const data = state[this.allItemsStateName];
                // if not all keys are a number, then return as is
                if (Object.keys(data).some(key => isNaN(key))) return data;
                return Object.values(data);
            },
            [this.readByIdGetter]: state => id => state[this.allItemsStateName][id],
        };
    }

    /** create default mutations for the store */
    createDefaultMutations(moduleName) {
        return {
            [this.setAllMutation]: (state, allData) => {
                const stateName = this.allItemsStateName;
                if (!allData.length) {
                    // if allData is not an array but the state contains an array
                    // then allData probably has an id and then you can set it in the state
                    if (state[stateName].length && allData.id) {
                        Vue.set(state[stateName], allData.id, allData);
                    } else {
                        // else put allData as the state
                        state[stateName] = allData;
                    }
                } else if (allData.length === 1) {
                    // if allData has an array with 1 entry, put it in the state
                    Vue.set(state[stateName], allData[0].id, allData[0]);
                } else {
                    // if allData has more entries, then that's the new baseline
                    for (const id in state[stateName]) {
                        // search for new data entry
                        const newDataIndex = allData.findIndex(entry => entry.id == id);
                        // if not found, then delete entry
                        if (newDataIndex === -1) {
                            Vue.delete(state[stateName], id);
                            continue;
                        }
                        // remove new entry from allData, so further searches speed up
                        const newData = allData.splice(newDataIndex, 1)[0];

                        // if the entry for this id is larger then the current entry, do nothing
                        if (Object.values(state[stateName][id]).length > Object.values(newData).length) continue;

                        Vue.set(state[stateName], newData.id, newData);
                    }

                    // put all remaining new data in the state
                    for (const newData of allData) {
                        Vue.set(state[stateName], newData.id, newData);
                    }
                }

                this._storageService.setItem(moduleName + stateName, state[stateName]);
            },
            [this.deleteMutation]: (state, id) => {
                const stateName = this.allItemsStateName;
                Vue.delete(state[stateName], id);
                this._storageService.setItem(moduleName + stateName, state[stateName]);
            },
        };
    }

    /**
     * create default actions for the store
     * if the endpoint is given it also generates actions for the endpoint
     *
     * @param {String} [endpoint] optional endpoint for the API
     * */
    createDefaultActions(endpoint) {
        const actions = {
            [this.setAllAction]: ({commit}, allData) => commit(this.setAllMutation, allData),
        };

        if (!endpoint) return actions;

        actions[this.readAction] = (_, id) => this._httpService.get(endpoint + (id ? `/${id}` : ''));
        // TODO :: create and update could become one
        actions[this.createAction] = (_, item) => this._httpService.post(endpoint, item);
        actions[this.updateAction] = (_, item) => this._httpService.post(`${endpoint}/${item.id}`, item);
        actions[this.deleteAction] = (_, id) => this._httpService.delete(`${endpoint}/${id}`);

        return actions;
    }

    /**
     * create a new action to add to the store which sends a post request
     *
     * @param {String} endpoint api endpoint
     * @param {String} actionName the last part of the url
     */
    createExtraPostAction(endpoint, actionName) {
        return (_, payload) => this._httpService.post(`${endpoint}/${payload.id}/${actionName}`, payload);
    }

    /**
     * create a new action to add to the store which sends a get request
     *
     * @param {String} endpoint api endpoint
     * @param {AxiosRequestConfig} [options] the optional request options
     */
    createExtraGetAction(endpoint, options) {
        return (_, payload) => this._httpService.get(endpoint + (payload ? `/${payload}` : ''), options);
    }

    // prettier-ignore
    get readAllGetter() { return this._readAllGetter; }

    // prettier-ignore
    set readAllGetter(value) { this._readAllGetter = value; }

    // prettier-ignore
    get readByIdGetter() { return this._readByIdGetter; }

    // prettier-ignore
    set readByIdGetter(value) { this._readByIdGetter = value; }

    // prettier-ignore
    get allItemsStateName() { return this._allItemsStateName; }

    // prettier-ignore
    set allItemsStateName(value) { this._allItemsStateName = value; }

    // prettier-ignore
    get setAllMutation() { return this._setAllMutation; }

    // prettier-ignore
    set setAllMutation(value) { this._setAllMutation = value; }

    // prettier-ignore
    get deleteMutation() { return this._deleteMutation; }

    // prettier-ignore
    set deleteMutation(value) { this._deleteMutation = value; }

    // prettier-ignore
    get readAction() { return this._readAction; }

    // prettier-ignore
    set readAction(value) { this._readAction = value; }

    // prettier-ignore
    get updateAction() { return this._updateAction; }

    // prettier-ignore
    set updateAction(value) { this._updateAction = value; }

    // prettier-ignore
    get createAction() { return this._createAction; }

    // prettier-ignore
    set createAction(value) { this._createAction = value; }

    // prettier-ignore
    get deleteAction() { return this._deleteAction; }

    // prettier-ignore
    set deleteAction(value) { this._deleteAction = value; }

    // prettier-ignore
    get setAllAction() { return this._setAllAction; }

    // prettier-ignore
    set setAllAction(value) { this._setAllAction = value; }
}

/**
 * @typedef {import('./factory').StoreModuleFactory} StoreModuleFactory
 * @typedef {import('../http').HTTPService} HTTPService
 * @typedef {import('vuex').Store} Store
 * @typedef {import('vuex').Module} Module
 * @typedef {import('axios').AxiosRequestConfig} AxiosRequestConfig
 */

class StoreService {
    /**
     * @param {Store} store the store being used
     * @param {StoreModuleFactory} factory the factory being used to create store modules
     * @param {HTTPService} httpService the http service for communication with the API
     */
    constructor(store, factory, httpService) {
        this._store = store;
        this._factory = factory;
        this._httpService = httpService;

        this._moduleNames = [];

        this.setFactorySettings();

        this._httpService.registerResponseMiddleware(this.responseMiddleware);
    }

    get responseMiddleware() {
        return ({data}) => {
            if (!data) return;
            for (const storeModuleName of this._moduleNames) {
                if (data[storeModuleName]) {
                    this.setAllInStore(storeModuleName, data[storeModuleName]);
                }
            }
        };
    }

    /**
     * get something from the store
     *
     * @param {String} moduleName the name of the module to get something from
     * @param {String} getter the name of the getter
     */
    get(moduleName, getter) {
        return this._store.getters[moduleName + this.storeSeperator + getter];
    }

    /**
     * dispatch an action to the store
     *
     * @param {String} moduleName the name of the module to dispatch the action to
     * @param {String} action the name of the action
     * @param {*} payload the payload to sent to the action
     */
    dispatch(moduleName, action, payload) {
        return this._store.dispatch(moduleName + this.storeSeperator + action, payload);
    }

    /**
     * Get all from data from the given store module
     *
     * @param {String} storeModule the module from which to get all
     */
    getAllFromStore(storeModule) {
        return this._store.getters[storeModule + this.getReadAllGetter()];
    }

    /**
     * Get all data from the given store module by id
     *
     * @param {String} storeModule the module from which to get all
     * @param {String} id the id of the data object to get
     */
    getByIdFromStore(storeModule, id) {
        return this._store.getters[storeModule + this.getReadByIdGetter()](id);
    }

    /**
     * dispatch an action to the store, which deletes an item on the server
     *
     * @param {String} storeModule the store module for which an item must be deleted
     * @param {String} id the id of the item to be deleted
     */
    destroy(storeModule, id) {
        return this._store.dispatch(storeModule + this.getDeleteAction(), id).then(response => {
            this._store.commit(storeModule + this.getDeleteMutation(), id);
            return response;
        });
    }

    /**
     * dispatch an action to the store, which updates an item on the server
     *
     * @param {String} storeModule the store module for which an item must be updated
     * @param {Object} item the item to be updated
     */
    update(storeModule, item) {
        return this._store.dispatch(storeModule + this.getUpdateAction(), item);
    }

    /**
     * dispatch an action to the store, which creates an item on the server
     *
     * @param {String} storeModule the store module for which an item must be created
     * @param {Object} item the item to be created
     */
    create(storeModule, item) {
        return this._store.dispatch(storeModule + this.getCreateAction(), item);
    }

    /**
     * dispatch an action to the store, which reads all items on the server
     *
     * @param {String} storeModule the store module for which all items must be read
     */
    read(storeModule) {
        return this._store.dispatch(storeModule + this.getReadAction());
    }

    /**
     * dispatch an action to the store, which reads an item on the server
     *
     * @param {String} storeModule the store module for which the item must be read
     * @param {Number} id the id to be read
     */
    show(storeModule, id) {
        return this._store.dispatch(storeModule + this.getReadAction(), id);
    }

    /**
     * Set all the data in the store module
     *
     * @param {String} storeModule the module to fill the data with
     * @param {*} data data to fill the store with
     */
    setAllInStore(storeModule, data) {
        return this._store.dispatch(storeModule + this.getSetAllInStoreAction(), data);
    }

    /**
     *  get the read all from store getter with or without seperator
     * @param {Boolean} [seperator] with or without seperator, default true
     */
    getReadAllGetter(seperator = true) {
        return (seperator ? this.storeSeperator : '') + 'all';
    }

    /**
     *  get the read by id from store getter with or without seperator
     * @param {Boolean} [seperator] with or without seperator, default true
     */
    getReadByIdGetter(seperator = true) {
        return (seperator ? this.storeSeperator : '') + 'byId';
    }

    /**
     *  get the read store action with or without seperator
     * @param {Boolean} [seperator] with or without seperator, default true
     */
    getReadAction(seperator = true) {
        return (seperator ? this.storeSeperator : '') + 'read';
    }

    /**
     *  get the delete store action with or without seperator
     * @param {Boolean} [seperator] with or without seperator, default true
     */
    getDeleteAction(seperator = true) {
        return (seperator ? this.storeSeperator : '') + 'destroy';
    }

    /**
     *  get the update store action with or without seperator
     * @param {Boolean} [seperator] with or without seperator, default true
     */
    getUpdateAction(seperator = true) {
        return (seperator ? this.storeSeperator : '') + 'update';
    }

    /**
     *  get the update store action with or without seperator
     * @param {Boolean} [seperator] with or without seperator, default true
     */
    getCreateAction(seperator = true) {
        return (seperator ? this.storeSeperator : '') + 'create';
    }

    /**
     *  get the set all in store action with or without seperator
     * @param {Boolean} [seperator] with or without seperator, default true
     */
    getSetAllInStoreAction(seperator = true) {
        return (seperator ? this.storeSeperator : '') + 'setAll';
    }

    /**
     *  get the all data in store state name with or without seperator
     * @param {Boolean} [seperator] with or without seperator, default true
     */
    getAllItemsStateName(seperator = true) {
        return (seperator ? this.storeSeperator : '') + 'data';
    }

    /**
     *  get the set all mutation name with or without seperator
     * @param {Boolean} [seperator] with or without seperator, default true
     */
    getSetAllMutation(seperator = true) {
        return (seperator ? this.storeSeperator : '') + 'SET_ALL';
    }

    /**
     *  get the delete mutation name with or without seperator
     * @param {Boolean} [seperator] with or without seperator, default true
     */
    getDeleteMutation(seperator = true) {
        return (seperator ? this.storeSeperator : '') + 'DELETE';
    }

    /** get the store seperator */
    get storeSeperator() {
        return '/';
    }

    /** Set the factory name */
    setFactorySettings() {
        // set the factory action names
        this._factory.readAction = this.getReadAction(false);
        this._factory.createAction = this.getCreateAction(false);
        this._factory.updateAction = this.getUpdateAction(false);
        this._factory.deleteAction = this.getDeleteAction(false);
        this._factory.setAllAction = this.getSetAllInStoreAction(false);

        // set the factory getter names
        this._factory.readAllGetter = this.getReadAllGetter(false);
        this._factory.readByIdGetter = this.getReadByIdGetter(false);

        // set the factory state names
        this._factory.allItemsStateName = this.getAllItemsStateName(false);

        // set the factory mutation names
        this._factory.setAllMutation = this.getSetAllMutation(false);
        this._factory.deleteMutation = this.getDeleteMutation(false);
    }

    /**
     * generate and set the default store module in the store
     *
     * @param {String} moduleName the name of the module
     * @param {String} [endpoint] the endpoint for the API
     * @param {Module} [extraFunctionality] extra functionality added to the store
     */
    generateAndSetDefaultStoreModule(moduleName, endpoint, extraFunctionality) {
        const storeModule = this._factory.createDefaultStore(moduleName, endpoint);

        if (extraFunctionality) {
            for (const key in extraFunctionality) {
                for (const name in extraFunctionality[key]) {
                    storeModule[key][name] = extraFunctionality[key][name];
                }
            }
        }

        this.registerModule(moduleName, storeModule);
    }

    /**
     * set the store module in the store
     *
     * @param {String} moduleName the name of the module
     * @param {Module} storeModule the module to add to the store
     */
    registerModule(moduleName, storeModule) {
        this._moduleNames.push(moduleName);
        this._store.registerModule(moduleName, storeModule);
    }

    /**
     * create a new action to add to the store which sends a post request
     *
     * @param {String} endpoint api endpoint
     * @param {String} actionName the last part of the url
     */
    createExtraPostAction(endpoint, actionName) {
        return this._factory.createExtraPostAction(endpoint, actionName);
    }

    /**
     * create a new action to add to the store which sends a get request
     *
     * @param {String} endpoint api endpoint
     * @param {AxiosRequestConfig} [options] the optional request options
     */
    createExtraGetAction(endpoint, options) {
        return this._factory.createExtraGetAction(endpoint, options);
    }
}

var NotFoundPage = {
    render(h) {
        return h('div', ['ERROR 404']);
    },
};

/**
 * @typedef {import('../store').StoreService} StoreService
 * @typedef {import('../router').RouterService} RouterService
 * @typedef {import('../http').HTTPService} HTTPService
 */

class ErrorService {
    /**
     *
     * @param {StoreService} storeService
     * @param {RouterService} routerService
     * @param {HTTPService} httpService the http service for communication with the API
     */
    constructor(storeService, routerService, httpService) {
        this._storeModuleName = 'errors';
        this._storeService = storeService;

        this._storeService.generateAndSetDefaultStoreModule(this._storeModuleName, '', {
            getters: {[this._storeModuleName]: state => state[this._storeService.getAllItemsStateName(false)]},
        });

        this._routerService = routerService;
        this._routerService.addRoutes([
            {
                path: '*',
                component: NotFoundPage,
                meta: {
                    title: 'Pagina niet gevonden',
                    auth: true,
                },
            },
        ]);

        this._routerService.registerAfterMiddleware(this.routeMiddleware);

        this._httpService = httpService;
        this._httpService.registerResponseErrorMiddleware(this.responseErrorMiddleware);
    }

    getErrors() {
        return this._storeService.get(this._storeModuleName, this._storeModuleName);
    }

    setErrors(errors) {
        this._storeService.setAllInStore(this._storeModuleName, errors);
    }

    destroyErrors() {
        this.setErrors({});
    }

    get responseErrorMiddleware() {
        return ({response}) => {
            if (response && response.data.errors) this.setErrors(response.data.errors);
        };
    }

    get routeMiddleware() {
        return (to, from) => this.setErrors({});
    }
}

/**
 * @typedef {import('../store').StoreService} StoreService
 * @typedef {import('../http').HTTPService} HTTPService
 */

class LoadingService {
    /**
     *
     * @param {StoreService} storeService
     * @param {HTTPService} httpService
     */
    constructor(storeService, httpService) {
        // TODO :: do i even need a store? yes i do! cause of computed, can change with vue3
        this._storeModuleName = 'loading';
        this._storeService = storeService;

        this._storeService.generateAndSetDefaultStoreModule(this._storeModuleName);
        this.loading = false;

        // time after which the spinner should show
        this.spinnerTimeout = 500;
        // time the spinner is minimal active
        this.minTimeSpinner = 1000;

        this.loadingTimeoutId;
        this.loadingTimeStart;

        httpService.registerRequestMiddleware(this.requestMiddleware);
        httpService.registerResponseMiddleware(this.responseMiddleware);
        httpService.registerResponseErrorMiddleware(this.responseMiddleware);
    }

    /**
     * get the loading state
     *
     * @returns {Boolean}
     */
    get loading() {
        // TODO :: loading somehow still an array at start, first this fix
        return !!this._storeService.getAllFromStore(this._storeModuleName);
    }

    /**
     * Set the loading state
     *
     * @param {Boolean} loading the loading state
     */
    set loading(loading) {
        if (this.loadingTimeoutId) clearTimeout(this.loadingTimeoutId);

        let timeout = this.spinnerTimeout;

        if (loading) {
            // set the time the loading started
            this.loadingTimeStart = Date.now();
        } else if (this.loadingTimeStart) {
            // get the response time from the request
            const responseTime = Date.now() - this.loadingTimeStart;
            // check the time the spinner is already active and how many ms it should stay active to get to the min time of the spinner
            timeout = this.minTimeSpinner - responseTime + this.spinnerTimeout;
            if (timeout < 0) timeout = 0;
        }

        this.loadingTimeoutId = setTimeout(
            () => this._storeService.setAllInStore(this._storeModuleName, loading),
            timeout
        );
    }

    get requestMiddleware() {
        return () => (this.loading = true);
    }

    get responseMiddleware() {
        return () => (this.loading = false);
    }
}

/**
 * @typedef {import('../store').StoreService} StoreService
 * @typedef {import('../http').HTTPService} HTTPService
 */
let msgpack;
/**
 * Gives a warning in webpack, check this issue: https://github.com/webpack/webpack/issues/7713
 * this is the way to go for now
 *
 * to ignore this error, add the following webpack config in webpack.config.js:
 * {externals: {'@msgpack/msgpack': true}}
 *
 * or when using 'laravel-mix', the following to webpack.mix.js:
 * mix.webpackConfig({externals: {'@msgpack/msgpack': true}});
 */
try {
    msgpack = require('@msgpack/msgpack');
} catch (error) {}

class StaticDataService {
    /**
     * @param {StoreService} storeService
     * @param {HTTPService} httpService the http service for communication with the API
     */
    constructor(storeService, httpService) {
        this._storeService = storeService;
        this._httpService = httpService;

        this._data;
    }
    /**
     * initiates the setup for the default store modules
     *
     * @param {[string,Object<string,string>]} storeModuleName Modulenames
     */
    createStoreModules(data) {
        this._data = data;
        for (const moduleName of this._data) {
            if (typeof moduleName == 'string') {
                this.createStoreModule(moduleName);
            } else if (typeof moduleName == 'object' && Object.values(moduleName) == 'msg-pack') {
                this.createStoreModuleMsgPack(Object.keys(moduleName).toString());
            }
        }
    }

    /**
     * Creates and registers modules for the staticdata
     *
     * @param {[string,Object<string,string>]} storeModuleName Modulenames
     */
    createStoreModule(storeModuleName) {
        this._storeService.generateAndSetDefaultStoreModule(storeModuleName);
    }

    /**
     * Create module for static data with msg-pack lite(peerDependencies)
     *
     * @param {[string,Object<string,string>]} storeModuleName Modulenames
     */
    createStoreModuleMsgPack(storeModuleName) {
        if (!msgpack) {
            console.error('MESSAGE PACK NOT INSTALLED');
            return console.warn('run the following command to install messagepack: npm --save @msgpack/msgpack');
        }
        const storeModule = this._storeService._factory.createDefaultStore(storeModuleName);
        storeModule.actions[this._storeService._factory.readAction] = () =>
            this._httpService.get(storeModuleName, {responseType: 'arraybuffer'}).then(response => {
                this._storeService.setAllInStore(storeModuleName, msgpack.decode(new Uint8Array(response.data)));
                return response;
            });
        this._storeService.registerModule(storeModuleName, storeModule);
    }

    /**
     * Sends an action to the store which reads all the staticdata from the server defined in the 'constants/staticdata.js' file
     */
    getStaticData() {
        this._httpService.get('staticdata');
        for (const staticDataName of this._data) {
            if (typeof staticDataName == 'object') {
                this._storeService.read(Object.keys(staticDataName).toString());
            }
        }
    }

    /**
     * Get all from data from the given store module
     *
     * @param {String} data the module from which to get all
     */
    getAll(data) {
        return this._storeService.getAllFromStore(data);
    }

    /**
     * Get all data from the given store module by id
     *
     * @param {String} data the module from which to get all
     * @param {String} id the id of the data object to get
     */
    getById(data, id) {
        return this._storeService.getByIdFromStore(data, id);
    }
}

const APP_NAME = process.env.MIX_APP_NAME || 'Harry';

const IS_LOGGED_IN = APP_NAME + ' is magical';
const IS_ADMIN = APP_NAME + ' is supreme';
const LOGGED_IN_USER = APP_NAME + ' is Harry';

var storeModule = (storageService, httpService, authService) => {
    const storedUser = storageService.getItem(LOGGED_IN_USER);
    return {
        namespaced: true,
        state: {
            isLoggedIn: !!storageService.getItem(IS_LOGGED_IN),
            isAdmin: !!storageService.getItem(IS_ADMIN),
            pending: false,
            loggedInUser: storedUser ? JSON.parse(storedUser) : {},
            // userToRegister: {}, // move to register service
        },
        getters: {
            isLoggedIn: state => state.isLoggedIn,
            isAdmin: state => state.isAdmin,
            loggedInUser: state => state.loggedInUser,
            // getUserToRegister: state => state.userToRegister,// move to register service
        },
        mutations: {
            LOGIN: state => (state.pending = true),
            LOGIN_SUCCES: state => {
                state.pending = false;
                state.isLoggedIn = true;
                storageService.setItem(IS_LOGGED_IN, state.isLoggedIn);
            },
            LOGOUT: _ => {
                storageService.clear();
                // TODO :: or reload state? transition from this is not rly smooth
                window.location.reload(false);
            },
            SET_ADMIN: (state, isAdmin) => {
                state.isAdmin = isAdmin;
                storageService.setItem(IS_ADMIN, isAdmin);
            },
            SET_LOGGED_IN_USER: (state, user) => {
                state.loggedInUser = user;
                storageService.setItem(LOGGED_IN_USER, JSON.stringify(user));
            },
            // SET_USER_TO_REGISTER: (state, payload) => (state.userToRegister = payload),// move to register service
        },
        actions: {
            login: ({commit}, payload) => {
                storageService.keepALive = payload.rememberMe;
                commit('LOGIN');
                return httpService.post('/login', payload).then(response => {
                    commit('LOGIN_SUCCES');
                    const user = response.data.user;
                    if (user) commit('SET_LOGGED_IN_USER', user);
                    const isAdmin = response.data.isAdmin;
                    // After login admin can never be set to false
                    if (isAdmin) commit('SET_ADMIN', isAdmin);
                    return response;
                });
            },
            logout: ({commit}) => {
                return httpService.post('logout').then(response => {
                    commit('LOGOUT');
                    return response;
                });
            },

            logoutApp: ({commit}) => commit('LOGOUT'),

            sendEmailResetPassword: (_, email) => {
                return httpService.post('/sendEmailResetPassword', email).then(response => {
                    if (response.status == 200) authService.goToLoginPage();
                });
            },

            resetPassword: (_, data) => {
                return httpService.post('/resetpassword', data).then(authService.goToLoginPage());
            },

            me: ({commit}) => {
                return httpService.get('me').then(response => {
                    const user = response.data.user;
                    if (user) commit('SET_LOGGED_IN_USER', user);
                    const isAdmin = response.data.isAdmin;
                    // After login admin can never be set to false
                    if (isAdmin) commit('SET_ADMIN', isAdmin);
                    return response;
                });
            },
        },
    };
};

var LoginPage = {
    render(h) {
        h('div', ['Implement your own login page!']);
    },
};

var ForgotPasswordPage = {
    render(h) {
        h('div', ['Implement your own forgot password page!']);
    },
};

var ResetPasswordPage = {
    render(h) {
        h('div', ['Implement your own reset password page!']);
    },
};

class MissingDefaultLoggedinPageError extends Error {
    constructor(...params) {
        // Pass remaining arguments (including vendor specific ones) to parent constructor
        super(...params);

        // Maintains proper stack trace for where our error was thrown (only available on V8)
        if (Error.captureStackTrace) {
            Error.captureStackTrace(this, MissingDefaultLoggedinPageError);
        }

        this.name = 'MissingDefaultLoggedinPageError';
    }
}

/**
 * @typedef {import('../router').RouterService} RouterService
 * @typedef {import('../store').StoreService} StoreService
 * @typedef {import('../storage').StorageService} StorageService
 * @typedef {import('../http').HTTPService} HTTPService
 * @typedef {import('vue').Component} Component
 * @typedef {import('vue-router').NavigationGuard} NavigationGuard
 */

const LOGIN_ACTION = 'login';
const LOGOUT_ACTION = 'logout';
const LOGIN_ROUTE_NAME = 'Login';

class AuthService {
    /**
     * @param {RouterService} routerService
     * @param {StoreService} storeService
     * @param {StorageService} storageService
     * @param {HTTPService} httpService
     */
    constructor(routerService, storeService, storageService, httpService) {
        this._routerService = routerService;
        this._storeService = storeService;
        this._storageService = storageService;
        this._httpService = httpService;

        this._storeService.registerModule(this.storeModuleName, storeModule(storageService, httpService, this));

        this._defaultLoggedInPageName;
        this._loginPage = LoginPage;

        this._httpService.registerResponseErrorMiddleware(this.responseErrorMiddleware);
        this._routerService.registerBeforeMiddleware(this.routeMiddleware);

        // TODO :: this is standard behaviour for now, need to be able to adjust this
    }

    // prettier-ignore
    get storeModuleName() {return 'auth'}

    get isLoggedin() {
        // TODO :: where to set isLoggedIn?
        return this._storeService.get(this.storeModuleName, 'isLoggedIn');
    }

    // TODO :: this is not basic usage, how to implement this?
    get isAdmin() {
        // TODO :: where to set isAdmin?
        return this._storeService.get(this.storeModuleName, 'isAdmin');
    }

    get loggedInUser() {
        return this._storeService.get(this.storeModuleName, 'loggedInUser');
    }

    get defaultLoggedInPageName() {
        if (!this._defaultLoggedInPageName)
            throw new MissingDefaultLoggedinPageError(
                'Please set the default logged in page with authService.defaultLoggedInPageName = "page.name"'
            );
        return this._defaultLoggedInPageName;
    }

    // prettier-ignore
    /** @param {string} page */
    set defaultLoggedInPageName(page){this._defaultLoggedInPageName = page;}

    // prettier-ignore
    get loginPage() {return this._loginPage}

    // prettier-ignore
    /** @param {Component} page*/
    set loginPage(page) {this._loginPage = page;}

    /**
     * Login to the app
     * @param {Object} credentials the credentials to login with
     * @param {String} credentials.email the email to login with
     * @param {String} credentials.password the password to login with
     * @param {Boolean} credentials.rememberMe if you want a consistent login
     */
    login(credentials) {
        // TODO :: isAdmin should be something like role
        return this._storeService.dispatch(this.storeModuleName, LOGIN_ACTION, credentials).then(response => {
            // TODO :: check roles here somehow?
            // if (isAdmin) return this._routerService.goToRoute('courses.edit');
            this.goToStandardLoggedInPage();
            return response;
        });
    }

    logout() {
        return this._storeService.dispatch(this.storeModuleName, LOGOUT_ACTION);
    }

    sendEmailResetPassword(email) {
        return this._storeService.dispatch(this.storeModuleName, 'sendEmailResetPassword', email);
    }

    resetPassword(data) {
        return this._storeService.dispatch(this.storeModuleName, 'resetPassword', data);
    }

    goToStandardLoggedInPage() {
        this._routerService.goToRoute(this.defaultLoggedInPageName);
    }

    goToLoginPage() {
        this._routerService.goToRoute(LOGIN_ROUTE_NAME);
    }

    /**
     * Sends a request to the server to get the logged in user
     */
    getLoggedInUser() {
        this._storeService.dispatch(this.storeModuleName, 'me');
    }

    get responseErrorMiddleware() {
        return ({response}) => {
            if (!response) return;
            const {status} = response;
            if (status == 403) {
                this.goToStandardLoggedInPage();
            } else if (status == 401) {
                this._storeService.dispatch(this.storeModuleName, 'logoutApp');
            }
        };
    }

    /** @returns {NavigationGuard} */
    get routeMiddleware() {
        return (to, from, next) => {
            const isLoggedIn = this.isLoggedin;
            const isAdmin = this.isAdmin;

            if (!isLoggedIn && to.meta.auth) {
                this.goToLoginPage();
                return true;
            }

            if (isLoggedIn && to.meta.cantSeeWhenLoggedIn) {
                this.goToStandardLoggedInPage();
                return true;
            }

            if (!isAdmin && to.meta.admin) {
                this.goToStandardLoggedInPage();
                return true;
            }

            return false;
        };
    }

    setRoutes() {
        const loginRoute = this._routerService._factory.createConfig(
            '/inloggen',
            LOGIN_ROUTE_NAME,
            this.loginPage,
            false,
            false,
            'Login',
            true
        );

        const forgotPasswordRoute = this._routerService._factory.createConfig(
            '/wachtwoord-vergeten',
            'ForgotPassword',
            ForgotPasswordPage,
            false,
            false,
            'Wachtwoord vergeten',
            true
        );

        const resetPasswordRoute = this._routerService._factory.createConfig(
            '/wachtwoord-resetten',
            'ResetPassword',
            ResetPasswordPage,
            false,
            false,
            'Wachtwoord resetten',
            true
        );

        this._routerService.addRoutes([loginRoute, forgotPasswordRoute, resetPasswordRoute]);
    }
}

const storageService = new StorageService();
// Bind the store to Vue and generate empty store
Vue.use(Vuex);
const store = new Vuex.Store();
const httpService = new HTTPService(storageService);
const eventService = new EventService(httpService);
const translatorService = new TranslatorService();

const routeFactory = new RouteFactory();
const routeSettings = new RouteSettings(translatorService);
const routerService = new RouterService(routeFactory, routeSettings);

const storeFactory = new StoreModuleFactory(httpService, storageService);
const storeService = new StoreService(store, storeFactory, httpService);
const errorService = new ErrorService(storeService, routerService, httpService);
const loadingService = new LoadingService(storeService, httpService);
const staticDataService = new StaticDataService(storeService, httpService);

const authService = new AuthService(routerService, storeService, storageService, httpService);

/**
 * @typedef {import('vue').CreateElement} CreateElement
 * @typedef {import('vue').VNode} VNode
 * @typedef {import('vue').Component} Component
 * @typedef {import('../services/translator').TranslatorService} TranslatorService
 */

class BaseCreator {
    /**
     * @param {TranslatorService} translatorService
     */
    constructor(translatorService) {
        /** @type {CreateElement} */
        this._h;
        this._translatorService = translatorService;
    }

    // prettier-ignore
    /** @param {CreateElement} h */
    set h(h) { this._h = h; }

    /** @param {VNode[]} children */
    createContainer(children) {
        return this._h('div', {class: 'ml-0 container'}, children);
    }

    /** @param {VNode[]} children */
    createCard(children) {
        return this._h('div', {class: 'card mb-2'}, [this._h('div', {class: 'card-body'}, children)]);
    }

    /** @param {String} title */
    createTitle(title, header = 'h1') {
        return this._h(header, [title]);
    }

    /** @param {String} subject */
    createSubmitButton(text) {
        return this._h('button', {type: 'submit', class: 'btn btn-primary'}, text);
    }

    /**
     * @param {VNode[]} children
     * @param {number} [mt]
     */
    createRow(children, mt) {
        let classes = 'row';
        if (mt) classes += ` mt-${mt}`;
        return this._h('div', {class: classes}, children);
    }
    /**
     * @param {VNode[]} children
     * @param {number} [md]
     */
    createCol(children, md) {
        const className = md ? `col-md-${md}` : 'col';
        return this._h('div', {class: className}, children);
    }

    /** @param {String} title */
    createTitleRow(title) {
        return this.createRow([this.createCol([this.createTitle(title)])]);
    }

    /**
     * @param {String} text
     * @param {Function} clickFunction
     */
    createTitleButton(text, clickFunction) {
        return this._h('div', {class: 'd-flex justify-content-md-end align-items-center col'}, [
            this._h('button', {class: 'btn overview-add-btn py-2 btn-primary', on: {click: clickFunction}}, [text]),
        ]);
    }
}

/**
 * @typedef {import('./basecreator').BaseCreator} BaseCreator
 * @typedef {import('../services/error').ErrorService} ErrorService
 * @typedef {import('../services/translator').TranslatorService} TranslatorService
 * @typedef {import('../services/router').RouterService} RouterService
 * @typedef {import('vue').CreateElement} CreateElement
 * @typedef {import('vue').VNode} VNode
 * @typedef {import('vue').Component} Component
 */

class CreatePageCreator {
    /**
     * @param {BaseCreator} baseCreator
     * @param {ErrorService} errorService
     * @param {RouterService} routerService
     * @param {TranslatorService} translatorService
     */
    constructor(baseCreator, errorService, translatorService, routerService) {
        /** @type {CreateElement} */
        this._h;
        this._errorService = errorService;
        this._routerService = routerService;
        this._translatorService = translatorService;
        this._baseCreator = baseCreator;
    }

    // prettier-ignore
    /** @param {CreateElement} h */
    set h(h) { this._h = h; }

    /**
     * Generate a create page
     * @param {Component} form the form to create stuff with
     * @param {()=>Object<string,any} modelFactory the factory to create a new instance of a model
     * @param {String} subject the subject for which to create something for
     * @param {Function} createAction the action to send the newly created model to the backend
     * @param {String} [title] the optional title, will generate default one if nothing is given
     */
    create(form, modelFactory, subject, createAction, title) {
        // define pageCreator here, cause this context get's lost in the return object
        const pageCreator = this;

        return {
            name: `create-${subject}`,
            data: () => ({editable: modelFactory()}),
            render() {
                const titleElement = title
                    ? pageCreator._baseCreator.createTitle(title)
                    : pageCreator.createCreatePageTitle(subject);

                return pageCreator._baseCreator.createContainer([
                    titleElement,
                    pageCreator.createForm(form, this.editable, createAction),
                ]);
            },
            mounted() {
                pageCreator.checkQuery(this.editable);
            },
        };
    }

    /** @param {String} subject */
    createCreatePageTitle(subject) {
        return this._baseCreator.createTitleRow(this._translatorService.getCapitalizedSingular(subject) + ` toevoegen`);
    }
    /**
     * @param {Component} form
     * @param {Object<string,any>} editable
     * @param {(item:Object<string,any) => void} action
     */
    createForm(form, editable, action) {
        return this._h('div', {class: 'row mt-3'}, [
            this._baseCreator.createCol([
                this._h(form, {
                    props: {
                        editable,
                        errors: this._errorService.getErrors(),
                    },
                    on: {submit: () => action(editable)},
                }),
            ]),
        ]);
    }

    /** @param {Object<string,any>} editable */
    checkQuery(editable) {
        const query = this._routerService.query;

        if (!Object.keys(query).length) return;

        for (const key in query) {
            if (editable.hasOwnProperty(key)) {
                editable[key] = query[key];
            }
        }
    }
}

/**
 * @typedef {import('./basecreator').BaseCreator} BaseCreator
 * @typedef {import('../services/error').ErrorService} ErrorService
 * @typedef {import('../services/translator').TranslatorService} TranslatorService
 * @typedef {import('../services/router').RouterService} RouterService
 * @typedef {import('vue').CreateElement} CreateElement
 * @typedef {import('vue').VNode} VNode
 * @typedef {import('vue').Component} Component
 */

class EditPageCreator {
    /**
     * @param {BaseCreator} baseCreator
     * @param {ErrorService} errorService
     * @param {TranslatorService} translatorService
     */
    constructor(baseCreator, errorService, translatorService, routerService) {
        /** @type {CreateElement} */
        this._h;
        this._errorService = errorService;
        this._translatorService = translatorService;
        this._baseCreator = baseCreator;
        this._routerService = routerService;
    }

    // prettier-ignore
    /** @param {CreateElement} h */
    set h(h) { this._h = h; }

    /**
     * Generate an edit page
     * @param {Component} form the form to create stuff with
     * @param {()=>Object<string,any} getter the getter to get the instance from the store
     * @param {String} subject the subject for which to create something for
     * @param {Function} updateAction the action to send the updated model to the backend
     * @param {Function} [destroyAction] the optional destroyAction, will attach a destroy button with this action
     * @param {Function} [showAction] the optional showAction, will get data from the server if given
     * @param {String|String[]} [titleItemProperty] the optional titleItemProperty, will show title based on the given property. If nothing is given then the creator will try to resolve a title
     */
    create(form, getter, subject, updateAction, destroyAction, showAction, titleItemProperty) {
        // define pageCreator here, cause this context get's lost in the return object
        const pageCreator = this;

        return {
            name: `edit-${subject}`,
            computed: {
                item() {
                    const item = getter();
                    if (item) this.editable = JSON.parse(JSON.stringify(item));
                    return item;
                },
            },
            data() {
                return {editable: {}};
            },
            render(h) {
                // TODO :: notFoundMessage should be clear
                if (!this.item) return h('div', ['Dit is nog niet gevonden']);

                const containerChildren = [
                    pageCreator.createEditPageTitle(this.item, titleItemProperty),
                    pageCreator.createForm(form, this.editable, updateAction),
                ];

                if (destroyAction) {
                    // TODO :: move to method, when there are more b-links
                    // TODO :: uses Bootstrap-Vue element
                    containerChildren.push(
                        h(
                            'b-link',
                            {
                                class: 'text-danger',
                                on: {click: destroyAction},
                            },
                            [`${pageCreator._translatorService.getCapitalizedSingular(subject)} verwijderen`]
                        )
                    );
                }

                return pageCreator._baseCreator.createContainer(containerChildren);
            },
            mounted() {
                pageCreator.checkQuery(this.editable);
                if (showAction) showAction();
            },
        };
    }

    /**
     * @param {Object<string,any>} item the item for which to show the title
     * @param {String|String[]} [titleItemProperty] the optional titleItemProperty, will show title based on the given property. If nothing is given then the creator will try to resolve a title
     */
    createEditPageTitle(item, titleItemProperty) {
        const title = this.createTitleFromItemProperties(item, titleItemProperty);

        if (!title) return this._baseCreator.createTitleRow('Aanpassen');

        return this._baseCreator.createTitleRow(title + ' aanpassen');
    }

    /**
     * @param {Object<string,any>} item the item for which to show the title
     * @param {String|String[]} [titleItemProperty] the optional titleItemProperty, will show title based on the given property. If nothing is given then the creator will try to resolve a title
     */
    createTitleFromItemProperties(item, titleItemProperty) {
        // if titleItemProperty is given, create title based on that
        if (titleItemProperty) {
            if (Array.isArray(titleItemProperty)) {
                return titleItemProperty.map(prop => item[prop]).join(' ');
            }
            return item[titleItemProperty];
        }

        // if titleItemProperty is not given, try to resolve it with the most common properties
        if (item.firstname) return `${item.firstname} ${item.lastname}`;

        return item.name || item.title;
    }
    /**
     * @param {Component} form
     * @param {Object<string,any>} editable
     * @param {(item:Object<string,any) => void} action
     */
    createForm(form, editable, action) {
        return this._h('div', {class: 'row mt-3'}, [
            this._baseCreator.createCol([
                this._h(form, {
                    props: {
                        editable,
                        errors: this._errorService.getErrors(),
                    },
                    on: {submit: () => action(editable)},
                }),
            ]),
        ]);
    }

    /** @param {Object<string,any>} editable */
    checkQuery(editable) {
        const query = this._routerService.query;

        if (!Object.keys(query).length) return;

        for (const key in query) {
            if (editable.hasOwnProperty(key)) {
                editable[key] = query[key];
            }
        }
    }
}

/**
 * @typedef {import('./basecreator').BaseCreator} BaseCreator
 * @typedef {import('../services/translator').TranslatorService} TranslatorService
 * @typedef {import('vue').CreateElement} CreateElement
 * @typedef {import('vue').VNode} VNode
 * @typedef {import('vue').Component} Component
 */

class OverviewPageCreator {
    /**
     * @param {BaseCreator} baseCreator
     * @param {TranslatorService} translatorService
     */
    constructor(baseCreator, translatorService) {
        /** @type {CreateElement} */
        this._h;
        this._translatorService = translatorService;
        this._baseCreator = baseCreator;
    }

    // prettier-ignore
    /** @param {CreateElement} h */
    set h(h) { this._h = h; }

    /**
     * @param {String} subject the subject for which to create the overview page
     * @param {Function} getter the table to show items in
     * @param {Component} table the table to show items in
     * @param {Component} [filter] the filter to filter the items
     * @param {Function} [toCreatePage] the function to go to the create page
     */
    create(subject, getter, table, filter, toCreatePage) {
        // define pageCreator here, cause this context get's lost in the return object
        const pageCreator = this;

        return {
            name: `overview-${subject}`,
            computed: {
                items() {
                    return getter();
                },
            },
            data() {
                return {
                    filteredItems: [],
                };
            },
            render(h) {
                const titleElement = pageCreator.createOverviewPageTitle(subject, toCreatePage);

                const containerChildren = [titleElement];

                if (filter)
                    containerChildren.push(
                        h(filter, {
                            props: {items: this.items},
                            on: {filter: items => (this.filteredItems = items)},
                        })
                    );

                const items = filter ? this.filteredItems : this.items;

                containerChildren.push(h(table, {props: {items}}));

                return pageCreator._baseCreator.createContainer(containerChildren);
            },
        };
    }
    /**
     * @param {String} subject
     * @param {Function} [toCreatePage]
     */
    createOverviewPageTitle(subject, toCreatePage) {
        const title = this._translatorService.getCapitalizedPlural(subject);
        if (!toCreatePage) return this._baseCreator.createTitleRow(title);

        const titleCol = this._baseCreator.createCol([this._baseCreator.createTitle(title)], 8);
        const buttonCol = this._baseCreator.createTitleButton(
            this._translatorService.getCapitalizedSingular(subject) + ` toevoegen`,
            toCreatePage
        );

        return this._baseCreator.createRow([titleCol, buttonCol]);
    }
}

/**
 * @typedef {import('./basecreator').BaseCreator} BaseCreator
 * @typedef {import('../services/translator').TranslatorService} TranslatorService
 * @typedef {import('vue').CreateElement} CreateElement
 * @typedef {import('vue').VNode} VNode
 * @typedef {import('vue').Component} Component
 */

class ShowPageCreator {
    /**
     * @param {BaseCreator} baseCreator
     * @param {TranslatorService} translatorService
     */
    constructor(baseCreator, translatorService) {
        /** @type {CreateElement} */
        this._h;
        this._translatorService = translatorService;
        this._baseCreator = baseCreator;
    }

    // prettier-ignore
    /** @param {CreateElement} h */
    set h(h) { this._h = h; }

    /**
     * @param {String} subject the subject for which to create the show page
     * @param {Function} getter the getter to get the show item to show
     * @param {Component} detailList the detail list that displays the actual data
     * @param {String|String[]} [titleItemProperty] the optional titleItemProperty, will show title based on the given property. If nothing is given then the creator will try to resolve a title
     * @param {Function} [toEditPage] the function to go to the edit page
     */
    create(subject, getter, detailList, titleItemProperty, toEditPage) {
        // define pageCreator here, cause this context get's lost in the return object
        const pageCreator = this;

        return {
            name: `show-${subject}`,
            computed: {
                item() {
                    return getter();
                },
            },
            render(h) {
                // TODO :: notFoundMessage should be clear
                if (!this.item) return h('div', ['Dit is nog niet gevonden']);

                const row = pageCreator._baseCreator.createRow(
                    [
                        pageCreator._baseCreator.createCol([
                            pageCreator._baseCreator.createCard([
                                pageCreator._baseCreator.createTitle(
                                    pageCreator._translatorService.getCapitalizedSingular(subject) + ' gegevens',
                                    'h4'
                                ),
                                h(detailList, {props: {item: this.item}}),
                            ]),
                        ]),
                    ],
                    3
                );

                return pageCreator._baseCreator.createContainer([
                    pageCreator.createShowPageTitle(this.item, titleItemProperty, toEditPage),
                    row,
                ]);
            },
        };
    }

    /**
     * @param {Object<string,any>} item the item for which to show the title
     * @param {String|String[]} [titleItemProperty] the optional titleItemProperty, will show title based on the given property. If nothing is given then the creator will try to resolve a title
     * @param {Function} [toEditPage] the optional to edit page function
     */
    createShowPageTitle(item, titleItemProperty, toEditPage) {
        const title = this.createTitleFromItemProperties(item, titleItemProperty);
        if (!toEditPage) return this._baseCreator.createTitleRow(title);

        const titleCol = this._baseCreator.createCol([this._baseCreator.createTitle(title)], 8);
        const buttonCol = this._baseCreator.createTitleButton(`${title} aanpassen`, toEditPage);
        return this._baseCreator.createRow([titleCol, buttonCol]);
    }
}

/**
 * @typedef {import('../services/translator').TranslatorService} TranslatorService
 * @typedef {import('./basecreator').BaseCreator} BaseCreator
 * @typedef {import('vue').CreateElement} CreateElement
 * @typedef {import('vue').VNode} VNode
 * @typedef {import('bootstrap-vue').BvTableField} BvTableField
 */

class TableCreator {
    /**
     * @param {TranslatorService} translatorService
     * @param {BaseCreator} baseCreator
     */
    constructor(baseCreator, translatorService) {
        /** @type {CreateElement} */
        this._h;
        this._translatorService = translatorService;
        this._baseCreator = baseCreator;
    }

    // prettier-ignore
    /** @param {CreateElement} h */
    set h(h) { this._h = h; }

    /**
     * @param {String} subject the subject for which to create the table for
     * @param {BvTableField[]} fields the subject for which to create the table for
     * @param {Function} [rowClicked] the subject for which to create the table for
     */
    table(subject, fields, rowClicked) {
        // define tableCreator here, cause this context get's lost in the return object
        const creator = this;
        const title = creator._baseCreator.createTitle(
            creator._translatorService.getCapitalizedPlural(subject) + ' overzicht',
            'h4'
        );

        return {
            props: {items: {type: Array, required: true}},
            data: () => ({perPage: 20}),
            methods: {
                infiniteScroll() {
                    const docElement = document.documentElement;
                    // check if bottom, then add 20 rows to the table
                    if (docElement.scrollTop + window.innerHeight === docElement.offsetHeight) {
                        if (this.perPage > this.items.length) return;
                        this.perPage += 20;
                    }
                },
            },
            mounted() {
                window.onscroll = () => this.infiniteScroll();
                this.infiniteScroll();
            },
            render() {
                return creator._baseCreator.createCard([
                    title,
                    creator.bTable(this.items, this.perPage, fields, rowClicked),
                ]);
            },
        };
    }

    bTable(items, perPage, fields, rowClicked) {
        return this._h(BTable, {
            props: {items, perPage, fields, borderless: true, hover: true, responsive: true},
            on: {'row-clicked': rowClicked},
        });
    }
}

let updateTimeout;

const update = (emitter, url, value) => {
    if (updateTimeout) clearTimeout(updateTimeout);
    if (url && !value.indexOf('http://') == 0 && !value.indexOf('https://') == 0) {
        value = `http://${value}`;
    }
    updateTimeout = setTimeout(() => emitter(value), 200);
};

/**
 * Creates a text input for a create and edit form
 *
 * @param {String}  placeholder The placeholder being shown when there is no input
 * @param {Boolean} url         If the input needs to be a url or not
 *
 * @returns {VueComponent}
 */
var StringInput = (placeholder, url) => ({
    name: 'string-input',
    functional: true,
    props: {value: {required: true, type: String}},
    render(h, {props, listeners}) {
        return h('input', {
            class: 'form-control',
            attrs: {value: props.value, placeholder},
            on: {input: e => update(listeners.update, url, e.target.value)},
        });
    },
});

/**
 * Creates a select input for a create and edit form
 *
 * @param {String}          storeGetter     The getter for the options for the multiselect
 * @param {String}          valueField      The property of an option object that's used as the value for the option
 * @param {String}          textField       The property of an option object that will be shown to the user
 *
 * @returns {VueComponent}
 */
var SelectInput = (moduleName, valueField, textField) => ({
    name: 'select-input',
    computed: {
        options() {
            return storeService.getAllFromStore(moduleName);
        },
    },
    props: {value: {required: true, type: Number}},
    render(h) {
        const options = this.options.map(option =>
            h('option', {attrs: {value: option[valueField], selected: option[valueField] == this.value}}, [
                option[textField],
            ])
        );
        return h(
            'select',
            {class: 'custom-select', on: {input: e => this.$emit('update', parseInt(e.target.value))}},
            options
        );
    },
});

let Multiselect;

try {
    Multiselect = require('vue-multiselect').default;
} catch (error) {}

/**
 * Creates a multiselect for a create and edit form
 *
 * @param {String}    storeGetter     The getter for the options for the multiselect
 * @param {string}    valueField      The property of an option object that's used as the value for the option
 * @param {string}    textField       The property of an option object that will be shown to the user
 *
 * @returns {VueComponent}
 */
var MultiselectInput = (moduleName, valueField, textField) =>
    Vue.component('multiselect-input', {
        props: {value: {required: true, type: Array}},
        computed: {
            options() {
                return storeService.getAllFromStore(moduleName);
            },
        },
        render(h) {
            if (!Multiselect) {
                console.error('VUE-MULTISELECT IS NOT INSTALLED');
                console.warn('run the following command to install vue-multiselect: npm --save vue-multiselect');
                return h('p', 'VUE-MULTISELECT IS NOT INSTALLED');
            }
            return h(Multiselect, {
                props: {
                    trackBy: valueField,
                    label: textField,
                    options: this.options,
                    value: this.options.filter(item => this.value.includes(item[valueField])),
                    placeholder: 'zoeken',
                    multiple: true,
                    clearOnSelect: false,
                    preserveSearch: true,
                    showLabels: false,
                    showPointer: false,
                    closeOnSelect: false,
                },
                on: {
                    input: e =>
                        this.$emit(
                            'update',
                            e.map(item => item[valueField])
                        ),
                },
            });
        },
    });

/**
 * @typedef {import("vue").Component} Component
 *
 * @typedef {(value:string) => string} FormGroupFormatter
 */

let updateTimeout$1;

const update$1 = (emitter, value) => {
    if (updateTimeout$1) clearTimeout(updateTimeout$1);
    updateTimeout$1 = setTimeout(() => {
        // Check if it's a float or an int
        if (value.indexOf('.') !== -1) emitter(parseFloat(value));
        else emitter(parseInt(value));
    }, 200);
};

/**
 * Creates a number input for a create and edit form
 *
 * @param {Number}                  [min]         The minimum amount
 * @param {Number}                  [max]         The maximum amount
 * @param {Number}                  [steps]       The steps amount
 * @param {FormGroupFormatter}      [formatter]   Optional formatter
 *
 * @returns {Component}
 */
var NumberInput = (min, max, step, formatter) => {
    const functional = !formatter;
    return {
        name: 'number-input',
        // can be functional when it's just a number without a formatter
        // maybe not the most practical/readable solution, but it's a proof of concept that it can work
        functional,
        props: {value: {required: true, type: Number}},
        data() {
            return {
                isInputActive: false,
            };
        },
        render(h, context) {
            // TODO Vue3 :: make this pretty again, put it in setup
            // could also still be just a functional component then, requires testing
            let value, updater;
            // render get's context when it's a functional component
            if (functional) {
                value = context.props.value;
                updater = context.listeners.update;
            } else {
                value = this.value;
                updater = this.$listeners.update;
            }

            if (functional || this.isInputActive) {
                return h('input', {
                    class: 'form-control',
                    attrs: {
                        value,
                        type: 'number',
                        min,
                        max,
                        step,
                    },
                    on: {
                        input: e => {
                            if (!e.target.value) e.target.value = '0';

                            update$1(updater, e.target.value);
                        },
                        blur: () => {
                            if (!functional) this.isInputActive = false;
                        },
                    },
                });
            }

            return h('input', {
                class: 'form-control',
                attrs: {value: formatter(value), type: 'text'},
                on: {focus: () => (this.isInputActive = true)},
            });
        },
    };
};

/**
 * Creates a checkbox for a create and edit form
 *
 * @param {String[]} description The description being show when checkbox is checked and not checked, first value in array is checked, second is not checked
 *
 * @returns {VueComponent}
 */
var CheckboxInput = description => ({
    name: 'checkbox-input',
    functional: true,
    props: {value: {required: true, type: Boolean}},
    render(h, {props, listeners}) {
        // TODO :: create normal element instead of Bootstrap Vue element
        return h(
            'b-checkbox',
            {props: {checked: props.value, required: true, switch: true}, on: {input: e => listeners.update(e)}},
            [description[props.value ? 1 : 0]]
        );
    },
});

var BaseFormError = {
    name: 'form-error',
    functional: true,
    props: {
        error: {
            type: String,
            required: true,
        },
    },
    render(h, {props}) {
        if (!props.error) return;
        return h(
            'b-form-invalid-feedback',
            {
                props: {
                    state: false,
                },
            },
            [props.error]
        );
    },
};

class InvalidFormTypeGivenError extends Error {
    constructor(...params) {
        // Pass remaining arguments (including vendor specific ones) to parent constructor
        super(...params);

        // Maintains proper stack trace for where our error was thrown (only available on V8)
        if (Error.captureStackTrace) {
            Error.captureStackTrace(this, InvalidFormTypeGivenError);
        }

        this.name = 'InvalidFormTypeGivenError';
    }
}

/**
 * @typedef {import('vue').CreateElement} CreateElement
 * @typedef {import('vue').VNode} VNode
 * @typedef {import('vue').VNodeChildren} VNodeChildren
 *
 * @typedef {import('vue').Component} Component
 * @typedef {import('../services/translator').TranslatorService} TranslatorService
 * @typedef {import('./basecreator').BaseCreator} BaseCreator
 *
 * @typedef {(value:string) => string} FormGroupFormatter
 *
 * @typedef {Object} FormInputData
 * @property {string} cardHeader the header of the card
 * @property {FormGroup[]} formGroups the formgroups the form consits of
 *
 * @typedef {Object} FormGroup the formgroups the form consits of
 * @property {string} property the property of the formgroup
 * @property {string} label the label of the formgroup
 * @property {string} type the type of the formgroup
 * @property {FormGroupFormatter} [formatter] the formatter for the value in the formgroup input
 * @property {string} [options] the options in the 'select' or 'multiselect' type formgroup has
 * @property {string} [valueField] the valueField in the 'select' or 'multiselect' type formgroup has
 * @property {string} [textField] the textField in the 'select' or 'multiselect' type formgroup has
 * @property {number} [min] the minimal value a number in the 'number' type formgroup has
 * @property {number} [max] the maximal value a number in the 'number' type formgroup has
 * @property {number} [step] the step value a number in the 'number' type formgroup has
 * @property {[string,string]} [description] the descriptions(options) a checkbox should have
 * @property {Component} [component] the component the formgroup should use
 */

class FormCreator {
    /**
     * @param {TranslatorService} translatorService
     * @param {BaseCreator} baseCreator
     */
    constructor(baseCreator, translatorService) {
        /** @type {CreateElement} */
        this._h;
        this._translatorService = translatorService;
        this._baseCreator = baseCreator;
    }

    // prettier-ignore
    /** @param {CreateElement} h */
    set h(h) { this._h = h; }

    /**
     * Generate a form
     * @param {String} subject the subject for which to create something for
     * @param {FormInputData[]} formData the data the form consists of
     */
    create(subject, formData) {
        // define formCreator here, cause this context get's lost in the return object
        const formCreator = this;

        return {
            name: `${subject}-form`,

            functional: true,

            props: {
                editable: {
                    type: Object,
                    required: true,
                },
                errors: {
                    type: Object,
                    required: true,
                },
            },

            render(_, {props, listeners}) {
<<<<<<< HEAD
                const card = formData.map(data => {
=======
                const cards = formData.map(data => {
>>>>>>> dab05cf6
                    const cardData = [];

                    if (data.cardHeader) cardData.push(formCreator._baseCreator.createTitle(data.cardHeader, 'h3'));

                    const formGroups = data.formGroups.map(formGroup => {
                        const input = [formCreator.typeConverter(formGroup, props.editable)];

                        if (props.errors[formGroup.property]) {
                            input.push(formCreator.createError(props.errors[formGroup.property][0]));
                        }

                        return formCreator.createFormGroup(formGroup.label, input);
                    });

                    cardData.push(formGroups);

                    return formCreator._baseCreator.createCard(cardData);
                });

<<<<<<< HEAD
                card.push(formCreator.createButton(subject));
                return formCreator.createForm(card, () => listeners.submit());
=======
                cards.push(formCreator.createButton(subject));
                return formCreator.createForm(cards, () => listeners.submit());
>>>>>>> dab05cf6
            },
        };
    }

    /**
     * Generate an input
     * @param {FormGroup} inputData the data used to generate an input field
     * @param {Object<string>} editable the editable property of the form
     */
    typeConverter(inputData, editable) {
        const valueBinding = {
            props: {value: editable[inputData.property]},
            on: {update: e => (editable[inputData.property] = e)},
        };

        switch (inputData.type) {
            case 'string':
                let placeholder = `Vul hier uw ${inputData.label.toLowerCase()} in`;
                if (inputData.placeholder) placeholder = inputData.placeholder;
                return this._h(StringInput(placeholder, false), valueBinding);
            case 'select':
                return this._h(SelectInput(inputData.options, inputData.valueField, inputData.textField), valueBinding);
            case 'number':
                return this._h(
                    NumberInput(inputData.min, inputData.max, inputData.step, inputData.formatter),
                    valueBinding
                );
            case 'checkbox':
                return this._h(CheckboxInput(inputData.description), valueBinding);
            case 'multiselect':
                return this._h(
                    MultiselectInput(inputData.options, inputData.valueField, inputData.textField),
                    valueBinding
                );
            case 'custom':
                return this._h(inputData.component, valueBinding);
        }

        throw new InvalidFormTypeGivenError(
            `Invalid type for ${inputData.property}, type can be 'string', 'select', 'number', 'checkbox', 'multiselect', 'custom'`
        );
    }

    /** @param {String} property */
    createError(property) {
        return this._h(BaseFormError, {props: {error: property}});
    }

    /**
     * @param {String} label
     * @param {VNodeChildren} inputField
     */
    createFormGroup(label, inputField) {
        const labelAndInput = [
            this._h('legend', {class: 'col-sm-3 bv-no-focus-ring col-form-label'}, [label]),
            this._h('div', {class: 'bv-no-focus-ring col'}, inputField),
        ];

        return this._h(
            'fieldset',
            {
                class: 'form-group',
                on: {
                    click: event => {
                        if (inputField[0].componentInstance && inputField[0].componentInstance.focus) {
                            inputField[0].componentInstance.focus();
                        } else if (inputField[0].elm) {
                            inputField[0].elm.focus();
                        } else {
                            // TODO :: check how everything is focusable
                            console.log(inputField[0]);
                        }
                    },
                },
            },
            [this._h('div', {class: 'form-row'}, labelAndInput)]
        );
    }

    /** @param {String} subject */
    createButton(subject) {
        return this._h(
            'button',
            {type: 'submit', class: 'btn btn-primary'},
            this._translatorService.getCapitalizedSingular(subject) + ' opslaan'
        );
    }

    /** @param {VNode[]} cards */
    createForm(cards, emitter) {
        return this._h(
            'form',
            {
                on: {
                    submit: e => {
                        e.preventDefault();
                        emitter();
                    },
                },
            },
            cards
        );
    }
}

/**
 * @typedef {import('vue').CreateElement} CreateElement
 * @typedef {import('vue').VNodeChildren} VNodeChildren
 * @typedef {import('./basecreator').BaseCreator} BaseCreator
 *
 * @typedef {(key:any, item:Object<string,any>) => string} DetailListFormatter
 *
 * @typedef {Object} ListElementEntry
 * @property {string} key The property to show for the list item
 * @property {DetailListFormatter} [formatter] The optional formatter for how to show the list item
 *
 * @typedef {Object} DetailListField
 * @property {string} label The label for the detail list entry
 * @property {string} [key] The property to show for the detail list entry
 * @property {DetailListFormatter} [formatter] The optional formatter for how to show the detail list entry
 * @property {ListElementEntry[]} [unorderedList] Creates an unordered list based on the given entries and shows it as the detail data (dd)
 */

class DetailListCreator {
    /**
     * @param {BaseCreator} baseCreator
     */
    constructor(baseCreator) {
        /** @type {CreateElement} */
        this._h;
        this._baseCreator = baseCreator;
    }

    // prettier-ignore
    /** @param {CreateElement} h */
    set h(h) { this._h = h; }

    /**
     * Create a detail list component based on the given fields
     * @param {DetailListField[]} fields The fields for the detail list component
     */
    detailList(fields) {
        const creator = this;
        return {
            functional: true,
            inheritAttrs: false,
            props: {
                item: {
                    type: Object,
                    required: true,
                },
            },
            render(h, {props}) {
                const details = fields.reduce((children, field) => {
                    if (field.unorderedList) {
                        const ulChildren = field.unorderedList.map(listItem => {
                            let keyValue = props.item[listItem.key];
                            if (listItem.formatter) {
                                keyValue = listItem.formatter(props.item[listItem.key], props.item);
                            }
                            return h('li', [keyValue]);
                        });
                        children.push(creator.dt(field.label), creator.dd([h('ul', ulChildren)]));
                        return children;
                    }

                    let keyValue = props.item[field.key];
                    if (field.formatter) {
                        keyValue = field.formatter(props.item[field.key], props.item);
                    }

                    children.push(creator.dt(field.label), creator.dd(keyValue));
                    return children;
                }, []);

                return creator.dl(details);
            },
        };
    }

    /** @param {String} label */
    dt(label) {
        return this._h('dt', {class: 'col-sm-3'}, label);
    }

    /** @param {VNodeChildren} children */
    dd(children) {
        return this._h('dd', {class: 'col-sm-9'}, children);
    }

    /** @param {VNodeChildren} children */
    dl(children) {
        return this._h('dl', {class: 'row'}, children);
    }
}

/**
 * @typedef {import('vue').CreateElement} CreateElement
 */

const baseCreator = new BaseCreator(translatorService);

const createPageCreator = new CreatePageCreator(baseCreator, errorService, translatorService, routerService);
const editPageCreator = new EditPageCreator(baseCreator, errorService, translatorService, routerService);
const overviewPageCreator = new OverviewPageCreator(baseCreator, translatorService);
const showPageCreator = new ShowPageCreator(baseCreator, translatorService);

const tableCreator = new TableCreator(baseCreator, translatorService);
const formCreator = new FormCreator(baseCreator, translatorService);
const detailListCreator = new DetailListCreator(baseCreator);

// Very cheesy way to bind CreateElement to the creators

new Vue({
    el: document.createElement('div'),
    render(h) {
        baseCreator.h = h;
        createPageCreator.h = h;
        editPageCreator.h = h;
        overviewPageCreator.h = h;
        showPageCreator.h = h;
        tableCreator.h = h;
        formCreator.h = h;
        detailListCreator.h = h;
        return h('div');
    },
});

/**
 * @typedef {import('../services/router').RouterService} RouterService
 * @typedef {import('../services/event').EventService} EventService
 * @typedef {import('../services/auth').AuthService} AuthService
 * @typedef {import('../services/staticdata').StaticDataService} StaticDataService
 * @typedef {import('../controllers').BaseController} BaseController
 * @typedef {import('vue').Component} Component
 */

class AppStarter {
    /**
     * @param {RouterService} routerService
     * @param {EventService} eventService
     * @param {AuthService} authService
     * @param {StaticDataService} staticDataService
     */
    constructor(routerService, eventService, authService, staticDataService) {
        this._routerService = routerService;
        this._eventService = eventService;
        this._authService = authService;
        this._staticDataService = staticDataService;
    }

    /**
     * Start the app and set required settings
     *
     * @param {Component} mainComponent the main app component
     * @param {String} defaultLoggedInPageName the page to go to when logged in
     * @param {Component} loginPage the login page
     * @param {Object<string,BaseController>} controllers the login page
     * @param {[string,Object<string,string>]} [staticData] the static data
     */
    start(mainComponent, defaultLoggedInPageName, loginPage, controllers, staticData) {
        if (staticData) this._staticDataService.createStoreModules(staticData);

        this._authService.defaultLoggedInPageName = defaultLoggedInPageName;
        this._authService.loginPage = loginPage;
        this._authService.setRoutes();

        for (const controller in controllers) controllers[controller].init();

        this._eventService.app = new Vue({
            el: '#app',
            router: this._routerService.router,
            render: h => h(mainComponent),
        });

        // TODO :: could even do this first and .then(()=>this._authService.getLoggedInUser())
        // or make it a setting
        if (this._authService.isLoggedin) this._authService.getLoggedInUser();
    }
}

const name = 'default';

var MinimalRouterView = {
    name: 'MinimalRouterView',
    functional: true,
    props: {
        depth: {
            type: Number,
            default: 0,
        },
    },
    render(h, {props, children, parent, data}) {
        const route = parent.$route;
        const matched = route.matched[props.depth];
        const component = matched && matched.components[name];

        // render empty node if no matched route or no config component
        if (!matched || !component) {
            return h();
        }
        return h(component, data, children);
    },
};

/**
 * @typedef {import('../services/translator').Translation} Translation
 * @typedef {import('vuex').Module} Module
 * @typedef {import('vuex').ActionMethod} ActionMethod
 * @typedef {import('vuex').Mutation} MutationMethod
 *
 * @typedef {(State) => any} GetterMethod
 */

class BaseController {
    /**
     * @param {String} APIEndpoint
     * @param {Translation} [translation]
     */
    constructor(APIEndpoint, translation) {
        this._storeService = storeService;
        this._routerService = routerService;
        this._eventService = eventService;
        this._translatorService = translatorService;

        if (!translation) {
            translation = {singular: APIEndpoint, plural: APIEndpoint};
        }

        this._translatorService.setTranslation(APIEndpoint, translation);

        this._APIEndpoint = APIEndpoint;

        /**
         * Set the routes to go to after a certain action has been done by the store
         * Can be edited/overwritten in controller
         */
        this._goToPageAfterEditAction = this.goToShowPage;
        this._goToPageAfterCreateAction = this.goToOverviewPage;
        this._goToPageAfterDeleteAction = this.goToOverviewPage;

        /**
         * @type {Module}
         * Extra store functionality can added through the store service
         */
        this._extraStoreFunctionality = {};

        /**
         * Initiate basic route settings
         * Settings can be changed in controller
         */
        this._routeSettings = this._routerService.newSettings(APIEndpoint);
    }

    // prettier-ignore
    get APIEndpoint() {return this._APIEndpoint}

    /** go to pages functions */
    goToOverviewPage() {
        this._routerService.goToRoute(this.routeSettings.overviewName);
    }

    goToShowPage(id) {
        this._routerService.goToRoute(this.routeSettings.showName, id);
    }

    /**
     * Go to the edit page for this controller
     * @param {String} id
     * @param {Object.<string, string>} [query] the optional query for the new route
     */
    goToEditPage(id, query) {
        this._routerService.goToRoute(this.routeSettings.editName, id, query);
    }

    /**
     * Go to the create page for this controller
     *
     * @param {Object.<string, string>} [query] the optional query for the new route
     */
    goToCreatePage(query) {
        this._routerService.goToRoute(this.routeSettings.createName, undefined, query);
    }

    /** store service getter functions */
    get getAll() {
        return () => this._storeService.getAllFromStore(this._APIEndpoint);
    }

    getAllFrom(moduleName) {
        if (this._storeService._moduleNames.indexOf(moduleName) === -1)
            return console.warn(
                `Could not find ${moduleName}, only these modules exists at the moment: ${this._storeService._moduleNames.toString()}`
            );
        return this._storeService.getAllFromStore(moduleName);
    }

    getById(id) {
        return this._storeService.getByIdFromStore(this._APIEndpoint, id);
    }

    get getByCurrentRouteId() {
        return () => this.getById(this._routerService.id);
    }

    /** store service action functions */
    get update() {
        return (item, goToRouteName) =>
            this._storeService.update(this._APIEndpoint, item).then(() => {
                if (!goToRouteName) return this._goToPageAfterEditAction(item.id);
                this._routerService.goToRoute(goToRouteName);
            });
    }

    get create() {
        return (item, goToRouteName) =>
            this._storeService.create(this._APIEndpoint, item).then(() => {
                if (!goToRouteName) return this._goToPageAfterCreateAction(item.id);
                this._routerService.goToRoute(goToRouteName);
            });
    }

    get destroy() {
        return (id, goToRouteName) =>
            this._storeService.destroy(this._APIEndpoint, id).then(() => {
                if (!goToRouteName) return this._goToPageAfterDeleteAction(id);
                this._routerService.goToRoute(goToRouteName);
            });
    }

    get destroyByIdWithoutRouteChange() {
        return id => this._storeService.destroy(this._APIEndpoint, id);
    }

    get destroyByCurrentRouteId() {
        return () => this.destroy(this._routerService.id);
    }

    get read() {
        return () => this._storeService.read(this._APIEndpoint);
    }

    get showByCurrentRouteId() {
        return () => this._storeService.show(this._APIEndpoint, this._routerService.id);
    }

    get show() {
        return id => this._storeService.show(this._APIEndpoint, id);
    }

    /** base pages */
    get basePage() {
        return {
            name: `${this.APIEndpoint}-base`,
            render: h => h(MinimalRouterView, {props: {depth: 1}}),
            // TODO #9 @Goosterhof
            mounted: () => this.read(),
        };
    }

    get overviewPage() {
        console.warn('overview page not implemented for', this._APIEndpoint);
    }

    get createPage() {
        console.warn('create page not implemented for', this._APIEndpoint);
    }

    get showPage() {
        console.warn('show page not implemented for', this._APIEndpoint);
    }

    get editPage() {
        console.warn('edit page not implemented for', this._APIEndpoint);
    }

    /**
     * init the controller
     * this will add a module to the store and register routes
     */
    init() {
        this._storeService.generateAndSetDefaultStoreModule(
            this.APIEndpoint,
            this.APIEndpoint,
            this._extraStoreFunctionality
        );

        /**
         * Set basic pages, so there will be custom errors in the console when something is not implemented
         * Can be edited/overwritten in controller
         */
        this.routeSettings.baseComponent = this.basePage;
        this.routeSettings.editComponent = this.editPage;
        this.routeSettings.showComponent = this.showPage;
        this.routeSettings.overviewComponent = this.overviewPage;
        this.routeSettings.createComponent = this.createPage;

        /**
         * Create basic routes and add them to the global routes
         * Routes can only be: show, overview, edit and create
         */
        const routes = this._routerService.createRoutes(this.routeSettings);
        this._routerService.addRoutes(routes);
    }

    // prettier-ignore
    get routeSettings() { return this._routeSettings; }

    get destroyModalMessage() {
        return `Weet je zeker dat je deze ${this._translatorService.getSingular(this.APIEndpoint)} wil verwijderen?`;
    }

    get destroyByCurrentRouteIdModal() {
        return () => this._eventService.modal(this.destroyModalMessage, this.destroyByCurrentRouteId);
    }

    get destroyByIdModal() {
        return id => this._eventService.modal(this.destroyModalMessage, () => this.destroyByIdWithoutRouteChange(id));
    }

    /**
     * Add an extra action to this store module
     *
     * @param {String} name name of the new action
     * @param {ActionMethod} action
     */
    setExtraStoreAction(name, action) {
        if (!this._extraStoreFunctionality.actions) {
            this._extraStoreFunctionality.actions = {};
        }
        this._extraStoreFunctionality.actions[name] = action;
    }

    /**
     * Add an extra mutation to this store module
     *
     * @param {String} name name of the new action
     * @param {MutationMethod} mutation
     */
    setExtraStoreMutation(name, mutation) {
        if (!this._extraStoreFunctionality.mutations) {
            this._extraStoreFunctionality.mutations = {};
        }
        this._extraStoreFunctionality.mutations[name] = mutation;
    }

    /**
     * Add an extra getter to this store module
     *
     * @param {String} name name of the new getter
     * @param {GetterMethod} getter
     */
    setExtraStoreGetter(name, getter) {
        if (!this._extraStoreFunctionality.getters) {
            this._extraStoreFunctionality.getters = {};
        }
        this._extraStoreFunctionality.getters[name] = getter;
    }

    /**
     * create a new action to add to the store which sends a get request
     * url for the new request will be: this.APIEndpoint + payload ? `/${payload}` : ''
     *
     * @param {String} name name of the new action
     * @param {AxiosRequestConfig} [options] the optional request options
     */
    createAndSetExtraGetAction(name, options) {
        this.setExtraStoreAction(name, this._storeService.createExtraGetAction(this.APIEndpoint, options));
    }

    /**
     * create a new action to add to the store which sends a post request
     * url for the post request will be: `${this.APIEndpoint}/${payload.id}/${name}
     *
     * @param {String} name name of the new action and the last part of the url
     */
    createAndSetExtraPostAction(name) {
        this.setExtraStoreAction(name, this._storeService.createExtraPostAction(this.APIEndpoint, name));
    }

    /**
     * dispatch an action to the store
     * @param {String} action the name of the action being dispatched
     * @param {*} payload the payload being used by the action
     */
    dispatchToStore(action, payload) {
        this._storeService.dispatch(this.APIEndpoint, action, payload);
    }

    /**
     * pops up a modal with the given message
     * @param {String} message the message being shown by the modal
     * @param {Function} okAction the function being used when click on ok
     * @param {Function} [cancelAction] the being used when click on cancel
     */
    popModal(message, okAction, cancelAction) {
        this._eventService.modal(message, okAction, cancelAction);
    }
}

const appStarter = new AppStarter(routerService, eventService, authService, staticDataService);

export {
    BaseController,
    appStarter,
    authService,
    createPageCreator,
    detailListCreator,
    editPageCreator,
    errorService,
    eventService,
    formCreator,
    httpService,
    loadingService,
    overviewPageCreator,
    routerService,
    showPageCreator,
    staticDataService,
    storeService,
    tableCreator,
    translatorService,
};<|MERGE_RESOLUTION|>--- conflicted
+++ resolved
@@ -2939,11 +2939,7 @@
             },
 
             render(_, {props, listeners}) {
-<<<<<<< HEAD
-                const card = formData.map(data => {
-=======
                 const cards = formData.map(data => {
->>>>>>> dab05cf6
                     const cardData = [];
 
                     if (data.cardHeader) cardData.push(formCreator._baseCreator.createTitle(data.cardHeader, 'h3'));
@@ -2963,13 +2959,8 @@
                     return formCreator._baseCreator.createCard(cardData);
                 });
 
-<<<<<<< HEAD
-                card.push(formCreator.createButton(subject));
-                return formCreator.createForm(card, () => listeners.submit());
-=======
                 cards.push(formCreator.createButton(subject));
                 return formCreator.createForm(cards, () => listeners.submit());
->>>>>>> dab05cf6
             },
         };
     }
