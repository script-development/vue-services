--- conflicted
+++ resolved
@@ -2949,11 +2949,8 @@
 
 const pageCreator = new PageCreator(errorService, translatorService, eventService, routerService);
 const tableCreator = new TableCreator(translatorService);
-<<<<<<< HEAD
 const formCreator = new FormCreator(translatorService);
-=======
 const detailListCreator = new DetailListCreator();
->>>>>>> 6b7d6b43
 
 // Very cheesy way to bind CreateElement to the creators
 
@@ -2962,23 +2959,12 @@
     render(h) {
         pageCreator.h = h;
         tableCreator.h = h;
-<<<<<<< HEAD
         formCreator.h = h;
-=======
         detailListCreator.h = h;
->>>>>>> 6b7d6b43
         return h('div');
     },
 });
 
-<<<<<<< HEAD
-// import {ButtonCreator} from './buttons';
-
-// export const buttonCreator = new ButtonCreator();
-// export const formCreator = new FormCreator(buttonCreator);
-
-=======
->>>>>>> 6b7d6b43
 /**
  * @typedef {import('../services/router').RouterService} RouterService
  * @typedef {import('../services/event').EventService} EventService
