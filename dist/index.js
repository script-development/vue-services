'use strict';

Object.defineProperty(exports, '__esModule', { value: true });

function _interopDefault (ex) { return (ex && (typeof ex === 'object') && 'default' in ex) ? ex['default'] : ex; }

var Vue = _interopDefault(require('vue'));
var Vuex = _interopDefault(require('vuex'));
var axios = _interopDefault(require('axios'));
<<<<<<< HEAD
var msgpack = _interopDefault(require('@msgpack/msgpack'));
=======
var VueRouter = _interopDefault(require('vue-router'));
>>>>>>> 109d1485

const keepALiveKey = 'keepALive';
/** setting keepALive here so we don't have to Parse it each time we get it */
let keepALive = JSON.parse(localStorage.getItem(keepALiveKey));

class StorageService {
    set keepALive(value) {
        localStorage.setItem(keepALiveKey, value);
        keepALive = value;
    }

    get keepALive() {
        return keepALive;
    }

    setItem(key, value) {
        if (!this.keepALive) return;
        if (typeof value !== 'string') value = JSON.stringify(value);
        localStorage.setItem(key, value);
    }

    getItem(key) {
        if (!this.keepALive) return null;
        return localStorage.getItem(key);
    }

    clear() {
        if (!this.keepALive) return;
        localStorage.clear();
    }
}

/**
 * @typedef {import('axios').AxiosRequestConfig} AxiosRequestConfig
 * @typedef {import('../storage').StorageService} StorageService
 * @typedef {Object<string,number>} Cache
 */
// TODO :: heavilly dependant on webpack and laravel mix
const API_URL = process.env.MIX_APP_URL ? `${process.env.MIX_APP_URL}/api` : '/api';
const HEADERS_TO_TYPE = {
    'application/vnd.openxmlformats-officedocument.spreadsheetml.sheet': 'application/xlsx',
};

const CACHE_KEY = 'HTTP_CACHE';

class HTTPService {
    /**
     * @param {StorageService} storageService
     */
    constructor(storageService) {
        this._storageService = storageService;
        const storedCache = this._storageService.getItem(CACHE_KEY);
        /** @type {Cache} */
        this._cache = storedCache ? JSON.parse(storedCache) : {};
        this._cacheDuration = 10;

        this._http = axios.create({
            baseURL: API_URL,
            withCredentials: false,
            headers: {
                Accept: 'application/json',
                'Content-Type': 'application/json',
            },
        });

        this._requestMiddleware = [];
        this._http.interceptors.request.use(request => {
            for (const middleware of this._requestMiddleware) {
                middleware(request);
            }
            return request;
        });

        this._responseMiddleware = [];
        this._responseErrorMiddleware = [];
        this._http.interceptors.response.use(
            response => {
                for (const middleware of this._responseMiddleware) {
                    middleware(response);
                }
                return response;
            },
            error => {
                if (!error.response) return Promise.reject(error);

                for (const middleware of this._responseErrorMiddleware) {
                    middleware(error);
                }
                return Promise.reject(error);
            }
        );
    }

    // prettier-ignore
    get cacheDuration() {return this._cacheDuration;}

    // prettier-ignore
    set cacheDuration(value) {this._cacheDuration = value;}

    /**
     * send a get request to the given endpoint
     * @param {String} endpoint the endpoint for the get
     * @param {AxiosRequestConfig} [options] the optional request options
     */
    get(endpoint, options) {
        // get currentTimeStamp in seconds
        const currentTimeStamp = Math.floor(Date.now() / 1000);
        if (this._cache[endpoint] && !options) {
            // if it has been less then the cache duration since last requested this get request, do nothing
            if (currentTimeStamp - this._cache[endpoint] < this.cacheDuration) return;
        }

        return this._http.get(endpoint, options).then(response => {
            this._cache[endpoint] = currentTimeStamp;
            this._storageService.setItem(CACHE_KEY, this._cache);
            return response;
        });
    }

    /**
     * send a post request to the given endpoint with the given data
     * @param {String} endpoint the endpoint for the post
     * @param {Object.<string,*>} data the data to be send to the server
     */
    post(endpoint, data) {
        return this._http.post(endpoint, data);
    }

    /**
     * send a delete request to the given endpoint
     * @param {String} endpoint the endpoint for the get
     */
    delete(endpoint) {
        return this._http.delete(endpoint);
    }

    /**
     * download a file from the backend
     * type should be resolved automagically, if not, then you can pass the type
     * @param {String} endpoint the endpoint for the download
     * @param {String} documentName the name of the document to be downloaded
     * @param {String} [type] the downloaded document type
     */
    download(endpoint, documentName, type) {
        return this._http.get(endpoint, {responseType: 'blob'}).then(response => {
            if (!type) type = HEADERS_TO_TYPE[response.headers['content-type']];
            const blob = new Blob([response.data], {type});
            const link = document.createElement('a');
            link.href = window.URL.createObjectURL(blob);
            link.download = documentName;
            link.click();
            return response;
        });
    }

    registerRequestMiddleware(middlewareFunc) {
        this._requestMiddleware.push(middlewareFunc);
    }

    registerResponseMiddleware(middlewareFunc) {
        this._responseMiddleware.push(middlewareFunc);
    }

    registerResponseErrorMiddleware(middlewareFunc) {
        this._responseErrorMiddleware.push(middlewareFunc);
    }
}

/**
 * @typedef {import("vue/types/vue").Vue} VueInstance
 * @typedef {import('../http').HTTPService} HTTPService
 */

//  TODO :: it's BootstrapVue dependent
class EventService {
    /**
     *
     * @param {HTTPService} httpService the http service for communication with the API
     */
    constructor(httpService) {
        this._app;
        this._httpService = httpService;

        this._httpService.registerResponseMiddleware(this.responseMiddleware);
        this._httpService.registerResponseErrorMiddleware(this.responseErrorMiddleware);
    }

    /** @returns {VueInstance} */
    get app() {
        return this._app;
    }

    set app(app) {
        this._app = app;
    }

    get responseMiddleware() {
        return ({data}) => {
            if (data && data.message) this.successToast(data.message);
        };
    }

    get responseErrorMiddleware() {
        return ({response}) => {
            if (response && response.data.message) this.dangerToast(response.data.message);
        };
    }

    /**
     * pops up a toast with given message in the given variance
     * @param {String} message the message being shown by the toast
     * @param {String} variant the toast variant
     */
    toast(message, variant) {
        this._app.$bvToast.toast(`${message}`, {
            variant,
            solid: true,
            toaster: 'b-toaster-bottom-left',
        });
    }

    /**
     * pops up a success toast
     * @param {String} message the message being shown by the toast
     */
    successToast(message) {
        this.toast(message, 'success');
    }

    /**
     * pops up a danger toast
     * @param {String} message the message being shown by the toast
     */
    dangerToast(message) {
        this.toast(message, 'danger');
    }

    /**
     * pops up a modal with the given message
     * @param {String} message the message being shown by the modal
     * @param {Function} okAction the function being used when click on ok
     * @param {Function} [cancelAction] the being used when click on cancel
     */
    modal(message, okAction, cancelAction) {
        this._app.$bvModal
            .msgBoxConfirm(message, {
                size: 'm',
                buttonSize: 'm',
                okVariant: 'primary',
                okTitle: 'Ja',
                cancelTitle: 'Nee',
                headerClass: 'p-2',
                footerClass: 'p-2 confirm',
                hideHeaderClose: true,
                centered: true,
            })
            .then(value => {
                if (value && okAction) okAction();
                else if (cancelAction) cancelAction();
            });
    }
}

class MissingTranslationError extends Error {
    constructor(...params) {
        // Pass remaining arguments (including vendor specific ones) to parent constructor
        super(...params);

        // Maintains proper stack trace for where our error was thrown (only available on V8)
        if (Error.captureStackTrace) {
            Error.captureStackTrace(this, MissingTranslationError);
        }

        this.name = 'MissingTranslationError';
    }
}

/**
 * @typedef {Object} Translation
 * @property {string} singular the singular translation
 * @property {string} plural the plural translation
 */

const PLURAL = 'plural';
const SINGULAR = 'singular';

const capitalize = value => `${value[0].toUpperCase()}${value.substr(1)}`;

class TranslatorService {
    constructor() {
        /** @type {Object.<string, Translation>}*/
        this._translations = {};
    }

    getTranslation(value, pluralOrSingular) {
        const translation = this._translations[value];

        if(!translation) throw new MissingTranslationError(`Missing translation for ${value}`)
        if(!translation[pluralOrSingular]) throw new MissingTranslationError(`Missing ${pluralOrSingular} translation for ${value}`)

        return translation[pluralOrSingular];
    }

    getPlural(value) {
        return this.getTranslation(value, PLURAL);
    }

    getSingular(value) {
        return this.getTranslation(value, SINGULAR);
    }

    getCapitalizedSingular(value) {
        return capitalize(this.getSingular(value));
    }

    getCapitalizedPlural(value) {
        return capitalize(this.getPlural(value));
    }

    maybePluralize(count, value) {
        const baseString = `${count} `;
        if (count == 1) return baseString + this.getSingular(value);
        return baseString + this.getPlural(value);
    }

    /**
     * @param {string} key
     * @param {Translation} translation
     */
    setTranslation(key, translation) {
        this._translations[key] = translation;
    }
}

/**
 * @typedef {import("vue-router").RouteConfig} RouteConfig
 * @typedef {import("vue-router").Route} Route
 * @typedef {import("vue-router").default} VueRouter
 * @typedef {import("./factory").RouteFactory} RouteFactory
 * @typedef {import("./settings").RouteSettings} RouteSettings
 */
Vue.use(VueRouter);

const router = new VueRouter({
    mode: 'history',
    routes: [],
});

/**
 * checks if the given string is in the current routes name
 * @param {string} pageName the name of the page to check
 */
const onPage = pageName => router.currentRoute.name.includes(pageName);

class RouterService {
    /**
     * @param {RouteFactory} factory the router factory
     * @param {RouteSettings} settings the settings service for the routes
     */
    constructor(factory, settings) {
        this._router = router;
        this._factory = factory;
        this._settings = settings;

        this._routerBeforeMiddleware = [this.beforeMiddleware];
        router.beforeEach((to, from, next) => {
            for (const middlewareFunc of this._routerBeforeMiddleware) {
                // MiddlewareFunc will return true if it encountered problems
                if (middlewareFunc(to, from, next)) return next(false);
            }
            return next();
        });

        this._routerAfterMiddleware = [];
        router.afterEach((to, from) => {
            for (const middlewareFunc of this._routerAfterMiddleware) {
                middlewareFunc(to, from);
            }
        });
    }

    /** router can only be consumed once, which will happen at the appstarter */
    get router() {
        if (!this._router) {
            console.error('You may not acces the router directly!');
            return;
        }
        const onceRouter = this._router;
        this._router = undefined;
        return onceRouter;
    }

    /**
     * register middleware for the router before entering the route
     * @param {Function} middlewareFunc the middleware function
     */
    registerBeforeMiddleware(middlewareFunc) {
        this._routerBeforeMiddleware.push(middlewareFunc);
    }

    /**
     * register middleware for the router after entering a route
     * @param {Function} middlewareFunc the middleware function
     */
    registerAfterMiddleware(middlewareFunc) {
        this._routerAfterMiddleware.push(middlewareFunc);
    }

    // prettier-ignore
    /**
     * Add routes to the router
     * @param {RouteConfig[]} routes
     */
    addRoutes(routes) {router.addRoutes(routes);}

    /**
     * Go to the give route by name, optional id and query
     * If going to a route you are already on, it catches the given error
     *
     * @param {String} name the name of the new route
     * @param {String} [id] the optional id for the params of the new route
     * @param {Object.<string, string>} [query] the optional query for the new route
     */
    goToRoute(name, id, query) {
        if (router.currentRoute.name === name && !query && !id) return;

        const route = {name};
        if (id) route.params = {id};
        if (query) route.query = query;

        router.push(route).catch(err => {
            // Ignore the vue-router err regarding navigating to the page they are already on.
            if (err && err.name != 'NavigationDuplicated') {
                // But print any other errors to the console
                console.error(err);
            }
        });
    }

    /**
     * create basic routes for the given settings
     *
     * @param {RouteSettings} settings the settings on which the routes are based
     */
    createRoutes(settings) {
        const routes = [];

        if (settings.overviewComponent) {
            routes.push(this._factory.createOverview(settings));
        }

        if (settings.createComponent) {
            routes.push(this._factory.createCreate(settings));
        }

        if (settings.showComponent) {
            routes.push(this._factory.createShow(settings));
        }

        if (settings.editComponent) {
            routes.push(this._factory.createEdit(settings));
        }

        return [this._factory.createBase(settings, routes)];
    }

    /**
     * Create new route settings
     *
     * @param {String} baseRouteName the base name for the routes being created
     *
     * @returns {RouteSettings}
     */
    newSettings(baseRouteName) {
        return this._settings.createNew(baseRouteName);
    }

    /**
     * @returns {(to:Route, from:Route, next:any) => Boolean}
     */
    get beforeMiddleware() {
        return (to, from, next) => {
            const fromQuery = from.query.from;
            if (fromQuery) {
                if (fromQuery == to.fullPath) return false;
                router.push(from.query.from);
                return true;
            }
            return false;
        };
    }

    // prettier-ignore
    /** returns if you are on the create page */
    get onCreatePage() { return onPage(this._settings.createPageName); }
    // prettier-ignore
    /** returns if you are on the edit page */
    get onEditPage() { return onPage(this._settings.editPageName); }
    // prettier-ignore
    /** returns if you are on the show page */
    get onShowPage() { return onPage(this._settings.showPageName); }
    // prettier-ignore
    /** returns if you are on the overview page */
    get onOverviewPage() { return onPage(this._settings.overviewPageName); }
    // prettier-ignore
    /** Get the query from the current route */
    get query() { return router.currentRoute.query; }
    // prettier-ignore
    /** Get the id from the params from the current route */
    get id() { return router.currentRoute.params.id; }
}

/**
 * @typedef {import('../settings').RouteSettings} RouteSettings
 * @typedef {import('vue-router').RouteConfig} RouteConfig
 */

class RouteFactory {
    /**
     * Create the base for the routes based on the settings and add the children to it
     *
     * @param {RouteSettings} settings the settings for which the route is being created
     * @param {RouteConfig[]} children
     *
     * @returns {RouteConfig}
     */
    createBase(settings, children) {
        return {
            path: settings.basePath,
            component: settings.baseComponent,
            children,
        };
    }

    /**
     * Create a standard route config
     *
     * @param {String} path the name of the path for the route config
     * @param {String} name the name of the route
     * @param {*} component the component to render for this route
     * @param {Boolean} auth if you need to be authenticated to see this route
     * @param {Boolean} admin if you need to be admin to see the route
     * @param {String} title the title of the route
     *
     * @returns {RouteConfig}
     */
    createConfig(path, name, component, auth, admin, title) {
        return {
            path,
            name,
            component,
            meta: {auth, admin, title},
        };
    }

    /**
     * Create an overview route for the given settings
     *
     * @param {RouteSettings} settings the settings for which the route is being created
     *
     * @returns {RouteConfig}
     */
    createOverview(settings) {
        return this.createConfig(
            settings.overviewPath,
            settings.overviewName,
            settings.overviewComponent,
            settings.overviewPageAuthOnly,
            settings.overviewPageAdminOnly,
            settings.overviewTitle
        );
    }

    /**
     * Create a create route for the given settings
     *
     * @param {RouteSettings} settings the settings for which the route is being created
     *
     * @returns {RouteConfig}
     */
    createCreate(settings) {
        return this.createConfig(
            settings.createPath,
            settings.createName,
            settings.createComponent,
            settings.createPageAuthOnly,
            settings.createPageAdminOnly,
            settings.createTitle
        );
    }

    /**
     * Create a create route for the given settings
     *
     * @param {RouteSettings} settings the settings for which the route is being created
     *
     * @returns {RouteConfig}
     */
    createShow(settings) {
        return this.createConfig(
            settings.showPath,
            settings.showName,
            settings.showComponent,
            settings.showPageAuthOnly,
            settings.showPageAdminOnly,
            settings.showTitle
        );
    }

    /**
     * Create a create route for the given settings
     *
     * @param {RouteSettings} settings the settings for which the route is being created
     *
     * @returns {RouteConfig}
     */
    createEdit(settings) {
        return this.createConfig(
            settings.editPath,
            settings.editName,
            settings.editComponent,
            settings.editPageAuthOnly,
            settings.editPageAdminOnly,
            settings.editTitle
        );
    }
}

/**
 * @typedef {import('../../translator').TranslatorService} TranslatorService
 * @typedef {import('vue').ComponentOptions} ComponentOptions
 */

class RouteSettings {
    /**
     *
     * @param {TranslatorService} translationService
     */
    constructor(translationService) {
        this._translationService = translationService;

        /** route names */
        this._baseName;
        this._editName;
        this._showName;
        this._overviewName;
        this._createName;

        /** route paths */
        this._basePath;
        this._editPath = ':id/aanpassen';
        this._showPath = ':id';
        this._overviewPath = '';
        this._createPath = 'toevoegen';

        /** route components */
        this._baseComponent;
        this._editComponent;
        this._showComponent;
        this._overviewComponent;
        this._createComponent;

        /** route titles */
        this._editTitle;
        this._showTitle;
        this._overviewTitle;
        this._createTitle;

        /** show page settings */
        this._showPageAdminOnly = true;
        this._showPageAuthOnly = true;

        /** overview page settings */
        this._overviewPageAdminOnly = true;
        this._overviewPageAuthOnly = true;

        /** edit page settings */
        this._editPageAdminOnly = true;
        this._editPageAuthOnly = true;

        /** create page settings */
        this._createPageAdminOnly = true;
        this._createPageAuthOnly = true;
    }

    // prettier-ignore
    /** returns the create name part of the route */
    get createPageName() { return '.create'; }

    // prettier-ignore
    /** returns the edit name part of the route */
    get editPageName() { return '.edit'; }

    // prettier-ignore
    /** returns the overview name part of the route */
    get overviewPageName() { return '.overview'; }

    // prettier-ignore
    /** returns the show name part of the route */
    get showPageName() { return '.show'; }

    // prettier-ignore
    /** returns if the show page is only accessible by the admin */
    get showPageAdminOnly() { return this._showPageAdminOnly; }
    // prettier-ignore
    /** returns if the show page is only accessible by authenticated users */
    get showPageAuthOnly() { return this._showPageAuthOnly; }

    // prettier-ignore
    /** returns if the overview page is only accessible by the admin */
    get overviewPageAdminOnly() { return this._overviewPageAdminOnly; }
    // prettier-ignore
    /** returns if the overview page is only accessible by authenticated users */
    get overviewPageAuthOnly() { return this._overviewPageAuthOnly; }

    // prettier-ignore
    /** returns if the edit page is only accessible by the admin */
    get editPageAdminOnly() { return this._editPageAdminOnly; }
    // prettier-ignore
    /** returns if the edit page is only accessible by authenticated users */
    get editPageAuthOnly() { return this._editPageAuthOnly; }

    // prettier-ignore
    /** returns if the create page is only accessible by the admin */
    get createPageAdminOnly() { return this._createPageAdminOnly; }
    // prettier-ignore
    /** returns if the create page is only accessible by authenticated users */
    get createPageAuthOnly() { return this._createPageAuthOnly; }

    // prettier-ignore
    set showPageAdminOnly(value) { this._showPageAdminOnly = value; }
    // prettier-ignore
    set showPageAuthOnly(value) { this._showPageAuthOnly = value; }

    // prettier-ignore
    set overviewPageAdminOnly(value) { this._overviewPageAdminOnly = value; }
    // prettier-ignore
    set overviewPageAuthOnly(value) { this._overviewPageAuthOnly = value; }

    // prettier-ignore
    set editPageAdminOnly(value) { this._editPageAdminOnly = value; }
    // prettier-ignore
    set editPageAuthOnly(value) { this._editPageAuthOnly = value; }

    // prettier-ignore
    set createPageAdminOnly(value) { this._createPageAdminOnly = value; }
    // prettier-ignore
    set createPageAuthOnly(value) { this._createPageAuthOnly = value; }

    // prettier-ignore
    /** @returns {String} */
    get baseName() { return this._baseName; }
    // prettier-ignore
    /** @param {String} value name of the base route */
    set baseName(value) { this._baseName = value; }

    /** @returns {String} */
    get editName() {
        if (this._editName) return this._editName;
        this._editName = this._baseName + this.editPageName;
        return this._editName;
    }

    // prettier-ignore
    /** @param {String} value name of the route */
    set editName(value) { this._editName = value; }

    /** @returns {String} */
    get showName() {
        if (this._showName) return this._showName;
        this._showName = this._baseName + this.showPageName;
        return this._showName;
    }

    // prettier-ignore
    /** @param {String} value name of the route */
    set showName(value) { this._showName = value; }

    /** @returns {String} */
    get createName() {
        if (this._createName) return this._createName;
        this._createName = this._baseName + this.createPageName;
        return this._createName;
    }

    // prettier-ignore
    /** @param {String} value name of the route */
    set createName(value) { this._createName = value; }

    /** @returns {String} */
    get overviewName() {
        if (this._overviewName) return this._overviewName;
        this._overviewName = this._baseName + this.overviewPageName;
        return this._overviewName;
    }

    // prettier-ignore
    /** @param {String} value name of the route */
    set overviewName(value) { this._overviewName = value; }

    // prettier-ignore
    /** @returns {String} */
    get basePath() { return this._basePath; }
    // prettier-ignore
    /** @param {String} value path of the base route */
    set basePath(value) { this._basePath = value; }

    // prettier-ignore
    /** @returns {String} */
    get editPath() { return this._editPath; }
    // prettier-ignore
    /** @param {String} value path of the route */
    set editPath(value) { this._editPath = value; }

    // prettier-ignore
    /** @returns {String} */
    get showPath() { return this._showPath; }
    // prettier-ignore
    /** @param {String} value path of the route */
    set showPath(value) { this._showPath = value; }

    // prettier-ignore
    /** @returns {String} */
    get overviewPath() { return this._overviewPath; }
    // prettier-ignore
    /** @param {String} value path of the route */
    set overviewPath(value) { this._overviewPath = value; }

    // prettier-ignore
    /** @returns {String} */
    get createPath() { return this._createPath; }
    // prettier-ignore
    /** @param {String} value path of the route */
    set createPath(value) { this._createPath = value; }

    // prettier-ignore
    /** @returns {ComponentOptions} */
    get baseComponent() { return this._baseComponent; }
    // prettier-ignore
    /** @param {ComponentOptions} value component of the base route */
    set baseComponent(value) { this._baseComponent = value; }

    // prettier-ignore
    /** @returns {ComponentOptions} */
    get editComponent() { return this._editComponent; }
    // prettier-ignore
    /** @param {ComponentOptions} value component of the route */
    set editComponent(value) { this._editComponent = value; }

    // prettier-ignore
    /** @returns {ComponentOptions} */
    get showComponent() { return this._showComponent; }
    // prettier-ignore
    /** @param {ComponentOptions} value component of the route */
    set showComponent(value) { this._showComponent = value; }

    // prettier-ignore
    /** @returns {ComponentOptions} */
    get overviewComponent() { return this._overviewComponent; }
    // prettier-ignore
    /** @param {ComponentOptions} value component of the route */
    set overviewComponent(value) { this._overviewComponent = value; }

    // prettier-ignore
    /** @returns {ComponentOptions} */
    get createComponent() { return this._createComponent; }
    // prettier-ignore
    /** @param {ComponentOptions} value component of the route */
    set createComponent(value) { this._createComponent = value; }

    /** @returns {String} */
    get editTitle() {
        if (this._editTitle) return this._editTitle;
        this._showTitle = `${this._translationService.getCapitalizedSingular(this.baseName)} aanpassen`;
        return this._editTitle;
    }

    // prettier-ignore
    /** @param {String} value title of the route */
    set editTitle(value) { this._editTitle = value; }

    /** @returns {String} */
    get showTitle() {
        if (this._showTitle) return this._showTitle;
        this._showTitle = `${this._translationService.getCapitalizedSingular(this.baseName)} bekijken`;
        return this._showTitle;
    }

    // prettier-ignore
    /** @param {String} value title of the route */
    set showTitle(value) { this._showTitle = value; }

    /** @returns {String} */
    get createTitle() {
        if (this._createTitle) return this._createTitle;
        this._createTitle = `${this._translationService.getCapitalizedSingular(this.baseName)} aanmaken`;
        return this._createTitle;
    }

    // prettier-ignore
    /** @param {String} value title of the route */
    set createTitle(value) { this._createTitle = value; }

    /** @returns {String} */
    get overviewTitle() {
        if (this._overviewTitle) return this._overviewTitle;
        this._overviewTitle = `${this._translationService.getCapitalizedPlural(this.baseName)} overzicht`;
        return this._overviewTitle;
    }

    // prettier-ignore
    /** @param {String} value title of the route */
    set overviewTitle(value) { this._overviewTitle = value; }

    /**
     * create new instance of router settings with the base route name set
     *
     * @param {String} baseRouteName the name of the base route
     * @return {RouteSettings}
     */
    createNew(baseRouteName) {
        const newInstance = new RouteSettings(this._translationService);
        newInstance.baseName = baseRouteName;
        newInstance.basePath = '/' + this._translationService.getPlural(baseRouteName);
        return newInstance;
    }
}

/**
 * @typedef {import('../../http').HTTPService} HTTPService
 * @typedef {import('../../storage').StorageService} StorageService
 * @typedef {import('axios').AxiosRequestConfig} AxiosRequestConfig
 */

class StoreModuleFactory {
    /**
     * @param {HTTPService} httpService the http service for communication with the API
     * @param {StorageService} storageService the storage service for storing stuff in the browser
     * @param {Boolean} [namespaced]
     */
    constructor(httpService, storageService, namespaced = true) {
        this._httpService = httpService;
        this._storageService = storageService;
        this._namespaced = namespaced;

        // getter naming
        /** @type {String} */ this._readAllGetter;
        /** @type {String} */ this._readByIdGetter;

        // state naming
        /** @type {String} */ this._allItemsStateName;

        // mutation naming
        /** @type {String} */ this._setAllMutation;
        /** @type {String} */ this._deleteMutation;

        // action naming
        /** @type {String} */ this._readAction;
        /** @type {String} */ this._updateAction;
        /** @type {String} */ this._createAction;
        /** @type {String} */ this._deleteAction;
        /** @type {String} */ this._setAllAction;
    }

    /**
     * Generate a default store module
     * @param {String} moduleName the name of the module
     * @param {String} [endpoint] the optional endpoint for the API
     */
    createDefaultStore(moduleName, endpoint) {
        return {
            namespaced: this._namespaced,
            state: this.createDefaultState(moduleName),
            getters: this.createDefaultGetters(),
            mutations: this.createDefaultMutations(moduleName),
            actions: this.createDefaultActions(endpoint),
        };
    }

    /** create default state for the store */
    createDefaultState(moduleName) {
        const stored = this._storageService.getItem(moduleName + this.allItemsStateName);
        return {[this.allItemsStateName]: stored ? JSON.parse(stored) : {}};
    }

    /** create default getters for the store */
    createDefaultGetters() {
        return {
            [this.readAllGetter]: state => {
                const data = state[this.allItemsStateName];
                // if not all keys are a number, then return as is
                if (Object.keys(data).some(key => isNaN(key))) return data;
                return Object.values(data);
            },
            [this.readByIdGetter]: state => id => state[this.allItemsStateName][id],
        };
    }

    /** create default mutations for the store */
    createDefaultMutations(moduleName) {
        return {
            [this.setAllMutation]: (state, allData) => {
                if (!allData.length) {
                    state[this.allItemsStateName] = allData;
                    this._storageService.setItem(moduleName + this.allItemsStateName, state[this.allItemsStateName]);
                    return;
                }

                for (const data of allData) {
                    const idData = state[this.allItemsStateName][data.id];

                    // if the data for this id already exists and is larger then the current entry, do nothing
                    if (idData && Object.values(idData).length > Object.values(data).length) continue;

                    Vue.set(state[this.allItemsStateName], data.id, data);
                }
                this._storageService.setItem(moduleName + this.allItemsStateName, state[this.allItemsStateName]);
            },
            [this.deleteMutation]: (state, id) => Vue.delete(state[this.allItemsStateName], id),
        };
    }

    /**
     * create default actions for the store
     * if the endpoint is given it also generates actions for the endpoint
     *
     * @param {String} [endpoint] optional endpoint for the API
     * */
    createDefaultActions(endpoint) {
        const actions = {
            [this.setAllAction]: ({commit}, allData) => commit(this.setAllMutation, allData),
        };

        if (!endpoint) return actions;

        actions[this.readAction] = (_, id) => this._httpService.get(endpoint + (id ? `/${id}` : ''));
        // TODO :: create and update could become one
        actions[this.createAction] = (_, item) => this._httpService.post(endpoint, item);
        actions[this.updateAction] = (_, item) => this._httpService.post(`${endpoint}/${item.id}`, item);
        actions[this.deleteAction] = (_, id) => this._httpService.delete(`${endpoint}/${id}`);

        return actions;
    }

    /**
     * create a new action to add to the store which sends a post request
     *
     * @param {String} endpoint api endpoint
     * @param {String} actionName the last part of the url
     */
    createExtraPostAction(endpoint, actionName) {
        return (_, payload) => this._httpService.post(`${endpoint}/${payload.id}/${actionName}`, payload);
    }

    /**
     * create a new action to add to the store which sends a get request
     *
     * @param {String} endpoint api endpoint
     * @param {AxiosRequestConfig} [options] the optional request options
     */
    createExtraGetAction(endpoint, options) {
        return (_, payload) => this._httpService.get(endpoint + (payload ? `/${payload}` : ''), options);
    }

    // prettier-ignore
    get readAllGetter() { return this._readAllGetter; }

    // prettier-ignore
    set readAllGetter(value) { this._readAllGetter = value; }

    // prettier-ignore
    get readByIdGetter() { return this._readByIdGetter; }

    // prettier-ignore
    set readByIdGetter(value) { this._readByIdGetter = value; }

    // prettier-ignore
    get allItemsStateName() { return this._allItemsStateName; }

    // prettier-ignore
    set allItemsStateName(value) { this._allItemsStateName = value; }

    // prettier-ignore
    get setAllMutation() { return this._setAllMutation; }

    // prettier-ignore
    set setAllMutation(value) { this._setAllMutation = value; }

    // prettier-ignore
    get deleteMutation() { return this._deleteMutation; }

    // prettier-ignore
    set deleteMutation(value) { this._deleteMutation = value; }

    // prettier-ignore
    get readAction() { return this._readAction; }

    // prettier-ignore
    set readAction(value) { this._readAction = value; }

    // prettier-ignore
    get updateAction() { return this._updateAction; }

    // prettier-ignore
    set updateAction(value) { this._updateAction = value; }

    // prettier-ignore
    get createAction() { return this._createAction; }

    // prettier-ignore
    set createAction(value) { this._createAction = value; }

    // prettier-ignore
    get deleteAction() { return this._deleteAction; }

    // prettier-ignore
    set deleteAction(value) { this._deleteAction = value; }

    // prettier-ignore
    get setAllAction() { return this._setAllAction; }

    // prettier-ignore
    set setAllAction(value) { this._setAllAction = value; }
}

/**
 * @typedef {import('./factory').StoreModuleFactory} StoreModuleFactory
 * @typedef {import('../http').HTTPService} HTTPService
 * @typedef {import('vuex').Store} Store
 * @typedef {import('vuex').Module} Module
 * @typedef {import('axios').AxiosRequestConfig} AxiosRequestConfig
 */

class StoreService {
    /**
     * @param {Store} store the store being used
     * @param {StoreModuleFactory} factory the factory being used to create store modules
     * @param {HTTPService} httpService the http service for communication with the API
     */
    constructor(store, factory, httpService) {
        this._store = store;
        this._factory = factory;
        this._httpService = httpService;

        this._moduleNames = [];

        this.setFactorySettings();

        this._httpService.registerResponseMiddleware(this.responseMiddleware);
    }

    get responseMiddleware() {
        return ({data}) => {
            if (!data) return;
            for (const storeModuleName of this._moduleNames) {
                if (data[storeModuleName]) {
                    this.setAllInStore(storeModuleName, data[storeModuleName]);
                }
            }
        };
    }

    /**
     * get something from the store
     *
     * @param {String} moduleName the name of the module to get something from
     * @param {String} getter the name of the getter
     */
    get(moduleName, getter) {
        return this._store.getters[moduleName + this.storeSeperator + getter];
    }

    /**
     * dispatch an action to the store
     *
     * @param {String} moduleName the name of the module to dispatch the action to
     * @param {String} action the name of the action
     * @param {*} payload the payload to sent to the action
     */
    dispatch(moduleName, action, payload) {
        return this._store.dispatch(moduleName + this.storeSeperator + action, payload);
    }

    /**
     * Get all from data from the given store module
     *
     * @param {String} storeModule the module from which to get all
     */
    getAllFromStore(storeModule) {
        return this._store.getters[storeModule + this.getReadAllGetter()];
    }

    /**
     * Get all data from the given store module by id
     *
     * @param {String} storeModule the module from which to get all
     * @param {String} id the id of the data object to get
     */
    getByIdFromStore(storeModule, id) {
        return this._store.getters[storeModule + this.getReadByIdGetter()](id);
    }

    /**
     * dispatch an action to the store, which deletes an item on the server
     *
     * @param {String} storeModule the store module for which an item must be deleted
     * @param {String} id the id of the item to be deleted
     */
    destroy(storeModule, id) {
        return this._store.dispatch(storeModule + this.getDeleteAction(), id).then(response => {
            this._store.commit(storeModule + this.getDeleteMutation(), id);
            return response;
        });
    }

    /**
     * dispatch an action to the store, which updates an item on the server
     *
     * @param {String} storeModule the store module for which an item must be updated
     * @param {Object} item the item to be updated
     */
    update(storeModule, item) {
        return this._store.dispatch(storeModule + this.getUpdateAction(), item);
    }

    /**
     * dispatch an action to the store, which creates an item on the server
     *
     * @param {String} storeModule the store module for which an item must be created
     * @param {Object} item the item to be created
     */
    create(storeModule, item) {
        return this._store.dispatch(storeModule + this.getCreateAction(), item);
    }

    /**
     * dispatch an action to the store, which reads all items on the server
     *
     * @param {String} storeModule the store module for which all items must be read
     */
    read(storeModule) {
        return this._store.dispatch(storeModule + this.getReadAction());
    }

    /**
     * dispatch an action to the store, which reads an item on the server
     *
     * @param {String} storeModule the store module for which the item must be read
     * @param {Number} id the id to be read
     */
    show(storeModule, id) {
        return this._store.dispatch(storeModule + this.getReadAction(), id);
    }

    /**
     * Set all the data in the store module
     *
     * @param {String} storeModule the module to fill the data with
     * @param {*} data data to fill the store with
     */
    setAllInStore(storeModule, data) {
        return this._store.dispatch(storeModule + this.getSetAllInStoreAction(), data);
    }

    /**
     *  get the read all from store getter with or without seperator
     * @param {Boolean} [seperator] with or without seperator, default true
     */
    getReadAllGetter(seperator = true) {
        return (seperator ? this.storeSeperator : '') + 'all';
    }

    /**
     *  get the read by id from store getter with or without seperator
     * @param {Boolean} [seperator] with or without seperator, default true
     */
    getReadByIdGetter(seperator = true) {
        return (seperator ? this.storeSeperator : '') + 'byId';
    }

    /**
     *  get the read store action with or without seperator
     * @param {Boolean} [seperator] with or without seperator, default true
     */
    getReadAction(seperator = true) {
        return (seperator ? this.storeSeperator : '') + 'read';
    }

    /**
     *  get the delete store action with or without seperator
     * @param {Boolean} [seperator] with or without seperator, default true
     */
    getDeleteAction(seperator = true) {
        return (seperator ? this.storeSeperator : '') + 'destroy';
    }

    /**
     *  get the update store action with or without seperator
     * @param {Boolean} [seperator] with or without seperator, default true
     */
    getUpdateAction(seperator = true) {
        return (seperator ? this.storeSeperator : '') + 'update';
    }

    /**
     *  get the update store action with or without seperator
     * @param {Boolean} [seperator] with or without seperator, default true
     */
    getCreateAction(seperator = true) {
        return (seperator ? this.storeSeperator : '') + 'create';
    }

    /**
     *  get the set all in store action with or without seperator
     * @param {Boolean} [seperator] with or without seperator, default true
     */
    getSetAllInStoreAction(seperator = true) {
        return (seperator ? this.storeSeperator : '') + 'setAll';
    }

    /**
     *  get the all data in store state name with or without seperator
     * @param {Boolean} [seperator] with or without seperator, default true
     */
    getAllItemsStateName(seperator = true) {
        return (seperator ? this.storeSeperator : '') + 'data';
    }

    /**
     *  get the set all mutation name with or without seperator
     * @param {Boolean} [seperator] with or without seperator, default true
     */
    getSetAllMutation(seperator = true) {
        return (seperator ? this.storeSeperator : '') + 'SET_ALL';
    }

    /**
     *  get the delete mutation name with or without seperator
     * @param {Boolean} [seperator] with or without seperator, default true
     */
    getDeleteMutation(seperator = true) {
        return (seperator ? this.storeSeperator : '') + 'DELETE';
    }

    /** get the store seperator */
    get storeSeperator() {
        return '/';
    }

    /** Set the factory name */
    setFactorySettings() {
        // set the factory action names
        this._factory.readAction = this.getReadAction(false);
        this._factory.createAction = this.getCreateAction(false);
        this._factory.updateAction = this.getUpdateAction(false);
        this._factory.deleteAction = this.getDeleteAction(false);
        this._factory.setAllAction = this.getSetAllInStoreAction(false);

        // set the factory getter names
        this._factory.readAllGetter = this.getReadAllGetter(false);
        this._factory.readByIdGetter = this.getReadByIdGetter(false);

        // set the factory state names
        this._factory.allItemsStateName = this.getAllItemsStateName(false);

        // set the factory mutation names
        this._factory.setAllMutation = this.getSetAllMutation(false);
        this._factory.deleteMutation = this.getDeleteMutation(false);
    }

    /**
     * generate and set the default store module in the store
     *
     * @param {String} moduleName the name of the module
     * @param {String} [endpoint] the endpoint for the API
     * @param {Module} [extraFunctionality] extra functionality added to the store
     */
    generateAndSetDefaultStoreModule(moduleName, endpoint, extraFunctionality) {
        const storeModule = this._factory.createDefaultStore(moduleName, endpoint);

        if (extraFunctionality) {
            for (const key in extraFunctionality) {
                for (const name in extraFunctionality[key]) {
                    storeModule[key][name] = extraFunctionality[key][name];
                }
            }
        }

        this.registerModule(moduleName, storeModule);
    }

    /**
     * set the store module in the store
     *
     * @param {String} moduleName the name of the module
     * @param {Module} storeModule the module to add to the store
     */
    registerModule(moduleName, storeModule) {
        this._moduleNames.push(moduleName);
        this._store.registerModule(moduleName, storeModule);
    }

    /**
     * create a new action to add to the store which sends a post request
     *
     * @param {String} endpoint api endpoint
     * @param {String} actionName the last part of the url
     */
    createExtraPostAction(endpoint, actionName) {
        return this._factory.createExtraPostAction(endpoint, actionName);
    }

    /**
     * create a new action to add to the store which sends a get request
     *
     * @param {String} endpoint api endpoint
     * @param {AxiosRequestConfig} [options] the optional request options
     */
    createExtraGetAction(endpoint, options) {
        return this._factory.createExtraGetAction(endpoint, options);
    }
}

var NotFoundPage = {
  render(h) {
    return h("div", ["ERROR 404"]);
  },
};

/**
 * @typedef {import('../store').StoreService} StoreService
 * @typedef {import('../router').RouterService} RouterService
 * @typedef {import('../http').HTTPService} HTTPService
 */

class ErrorService {
    /**
     *
     * @param {StoreService} storeService
     * @param {RouterService} routerService
     * @param {HTTPService} httpService the http service for communication with the API
     */
    constructor(storeService, routerService, httpService) {
        this._storeModuleName = 'errors';
        this._storeService = storeService;

        this._storeService.generateAndSetDefaultStoreModule(this._storeModuleName, '', {
            getters: {[this._storeModuleName]: state => state[this._storeService.getAllItemsStateName(false)]},
        });

        this._routerService = routerService;
        this._routerService.addRoutes([
            {
                path: '*',
                component: NotFoundPage,
                meta: {
                    title: 'Pagina niet gevonden',
                    auth: true,
                },
            },
        ]);

        this._routerService.registerAfterMiddleware(this.routeMiddleware);

        this._httpService = httpService;
        this._httpService.registerResponseErrorMiddleware(this.responseErrorMiddleware);
    }

    getErrors() {
        return this._storeService.get(this._storeModuleName, this._storeModuleName);
    }

    setErrors(errors) {
        this._storeService.setAllInStore(this._storeModuleName, errors);
    }

    destroyErrors() {
        this.setErrors({});
    }

    get responseErrorMiddleware() {
        return ({response}) => {
            if (response && response.data.errors) this.setErrors(response.data.errors);
        };
    }

    get routeMiddleware() {
        return (to, from) => this.setErrors({});
    }
}

/**
 * @typedef {import('../store').StoreService} StoreService
 * @typedef {import('../http').HTTPService} HTTPService
 */

class LoadingService {
    /**
     *
     * @param {StoreService} storeService
     * @param {HTTPService} httpService
     */
    constructor(storeService, httpService) {
        // TODO :: do i even need a store? yes i do! cause of computed, can change with vue3
        this._storeModuleName = 'loading';
        this._storeService = storeService;

        this._storeService.generateAndSetDefaultStoreModule(this._storeModuleName);
        this.loading = false;

        // time after which the spinner should show
        this.spinnerTimeout = 500;
        // time the spinner is minimal active
        this.minTimeSpinner = 1000;

        this.loadingTimeoutId;
        this.loadingTimeStart;

        httpService.registerRequestMiddleware(this.requestMiddleware);
        httpService.registerResponseMiddleware(this.responseMiddleware);
        httpService.registerResponseErrorMiddleware(this.responseMiddleware);
    }

    /**
     * get the loading state
     *
     * @returns {Boolean}
     */
    get loading() {
        // TODO :: loading somehow still an array at start, first this fix
        return !!this._storeService.getAllFromStore(this._storeModuleName);
    }

    /**
     * Set the loading state
     *
     * @param {Boolean} loading the loading state
     */
    set loading(loading) {
        if (this.loadingTimeoutId) clearTimeout(this.loadingTimeoutId);

        let timeout = this.spinnerTimeout;

        if (loading) {
            // set the time the loading started
            this.loadingTimeStart = Date.now();
        } else if (this.loadingTimeStart) {
            // get the response time from the request
            const responseTime = Date.now() - this.loadingTimeStart;
            // check the time the spinner is already active and how many ms it should stay active to get to the min time of the spinner
            timeout = this.minTimeSpinner - responseTime + this.spinnerTimeout;
            if (timeout < 0) timeout = 0;
        }

        this.loadingTimeoutId = setTimeout(
            () => this._storeService.setAllInStore(this._storeModuleName, loading),
            timeout
        );
    }

    get requestMiddleware() {
        return () => (this.loading = true);
    }

    get responseMiddleware() {
        return () => (this.loading = false);
    }
}

/**
 * @typedef {import('../store').StoreService} StoreService
 * @typedef {import('../http').HTTPService} HTTPService
 */

class StaticDataService {
    /**
     * @param {StoreService} storeService
     * @param {HTTPService} httpService the http service for communication with the API
     */
    constructor(storeService, httpService) {
        this._storeService = storeService;
        this._httpService = httpService;

        this._data;
    }
    /**
     * Create new route settings
     *
     * @param {[string,Object<string,string>]} storeModuleName Modulenames
     */
    createStoreModules(data) {
        this._data = data;
        for (const moduleName of this._data) {
            if (typeof moduleName == 'string') {
                this.createStoreModule(moduleName);
            } else if (typeof moduleName == 'object' && Object.values(moduleName) == 'msg-pack') {
                this.createStoreModuleMsgPack(Object.keys(moduleName).toString());
            }
        }
    }

    /**
     * Create module for static data
     *
     * @param {[string,Object<string,string>]} storeModuleName Modulenames
     */
    createStoreModule(storeModuleName) {
        this._storeService.generateAndSetDefaultStoreModule(storeModuleName);
    }

    /**
     * Create module for static data with msg-pack lite(peerDependencies)
     *
     * @param {[string,Object<string,string>]} storeModuleName Modulenames
     */
    createStoreModuleMsgPack(storeModuleName) {
        const storeModule = this._storeService._factory.createDefaultStore(storeModuleName);
        storeModule.actions[this._storeService._factory.readAction] = () =>
            this._httpService.get(storeModuleName, {responseType: 'arraybuffer'}).then(response => {
                this._storeService.setAllInStore(storeModuleName, msgpack.decode(new Uint8Array(response)));
                return response;
            });
        this._storeService.registerModule(storeModuleName, storeModule);
    }

    getStaticData() {
        this._httpService.get('staticdata');
        for (const staticDataName of this._data) {
            if (typeof staticDataName == 'object') {
                this._storeService.read(Object.keys(staticDataName).toString());
            }
        }
    }

    getAll(staticdata) {
        return this._storeService.getAllFromStore(staticdata);
    }
}

const IS_LOGGED_IN = 'harry';

var storeModule = (storageService, httpService, authService) => ({
    namespaced: true,
    state: {
        isLoggedIn: !!storageService.getItem(IS_LOGGED_IN),
        // isAdmin: !!storageService.getItem(IS_ADMIN),
        pending: false,
        // userToRegister: {}, // move to register service
    },
    getters: {
        isLoggedIn: state => state.isLoggedIn,
        // isAdmin: state => state.isAdmin,
        // getUserToRegister: state => state.userToRegister,// move to register service
    },
    mutations: {
        LOGIN: state => (state.pending = true),
        LOGIN_SUCCES: (state, isAdmin) => {
            state.pending = false;
            state.isLoggedIn = true;
            storageService.setItem(IS_LOGGED_IN, state.isLoggedIn);
            // if (isAdmin) {
            //     state.isAdmin = isAdmin;
            //     storageService.setItem(IS_ADMIN, isAdmin);
            // } else {
            //     state.isAdmin = false;
            // }
        },
        LOGOUT: _ => {
            storageService.clear();
            // TODO :: or reload state? transition from this is not rly smooth
            window.location.reload(false);
        },
        // SET_USER_TO_REGISTER: (state, payload) => (state.userToRegister = payload),// move to register service
    },
    actions: {
        login: ({commit}, payload) => {
            storageService.keepALive = payload.rememberMe;
            commit('LOGIN');
            return httpService.post('/login', payload).then(response => {
                const isAdmin = response.data.isAdmin;
                commit('LOGIN_SUCCES', isAdmin);
                return response;
            });
        },
        logout: ({commit}) => {
            return httpService.post('logout').then(response => {
                commit('LOGOUT');
                return response;
            });
        },

        sendEmailResetPassword: (_, email) => {
            return httpService.post('/sendEmailResetPassword', email).then(response => {
                if (response.status == 200) authService.goToLoginPage();
            });
        },
        resetPassword: (_, data) => {
            return httpService.post('/resetpassword', data).then(authService.goToLoginPage());
        },
    },
});

var LoginPage = {
  render(h) {
    h("div", ["Implement your own login page!"]);
  },
};

var ForgotPasswordPage = {
    render(h) {
      h("div", ["Implement your own forgot password page!"]);
    },
  };

var ResetPasswordPage = {
    render(h) {
      h("div", ["Implement your own reset password page!"]);
    },
  };

class MissingDefaultLoggedinPageError extends Error {
    constructor(...params) {
        // Pass remaining arguments (including vendor specific ones) to parent constructor
        super(...params);

        // Maintains proper stack trace for where our error was thrown (only available on V8)
        if (Error.captureStackTrace) {
            Error.captureStackTrace(this, MissingDefaultLoggedinPageError);
        }

        this.name = 'MissingDefaultLoggedinPageError';
    }
}

/**
 * @typedef {import('../router').RouterService} RouterService
 * @typedef {import('../store').StoreService} StoreService
 * @typedef {import('../storage').StorageService} StorageService
 * @typedef {import('../http').HTTPService} HTTPService
 * @typedef {import('vue').Component} Component
 * @typedef {import('vue-router').NavigationGuard} NavigationGuard
 */

const LOGIN_ACTION = 'login';
const LOGOUT_ACTION = 'logout';
const LOGIN_ROUTE_NAME = 'Login';

class AuthService {
    /**
     * @param {RouterService} routerService
     * @param {StoreService} storeService
     * @param {StorageService} storageService
     * @param {HTTPService} httpService
     */
    constructor(routerService, storeService, storageService, httpService) {
        this._routerService = routerService;
        this._storeService = storeService;
        this._storageService = storageService;
        this._httpService = httpService;

        this._storeService.registerModule(this.storeModuleName, storeModule(storageService, httpService, this));

        this._defaultLoggedInPage;
        this._loginPage = LoginPage;

        this._httpService.registerResponseErrorMiddleware(this.responseErrorMiddleware);
        this._routerService.registerBeforeMiddleware(this.routeMiddleware);
    }

    // prettier-ignore
    get storeModuleName() {return 'auth'}

    get isLoggedin() {
        // TODO :: where to set isLoggedIn?
        return this._storeService.get(this.storeModuleName, 'isLoggedIn');
    }

    // TODO :: this is not basic usage, how to implement this?
    get isAdmin() {
        // TODO :: where to set isAdmin?
        return this._storeService.get(this.storeModuleName, 'isAdmin');
    }

    get defaultLoggedInPage() {
        if (!this._defaultLoggedInPage)
            throw new MissingDefaultLoggedinPageError(
                'Please set the default logged in page with authService.defaultLoggedInPage = "page"'
            );
        return this._defaultLoggedInPage;
    }

    // prettier-ignore
    /** @param {string} page */
    set defaultLoggedInPage(page){this._defaultLoggedInPage = page;}

    // prettier-ignore
    get loginPage() {return this._loginPage}

    // prettier-ignore
    /** @param {Component} page*/
    set loginPage(page) {this._loginPage = page;}

    /**
     * Login to the app
     * @param {Object} credentials the credentials to login with
     * @param {String} credentials.email the email to login with
     * @param {String} credentials.password the password to login with
     * @param {Boolean} credentials.rememberMe if you want a consistent login
     */
    login(credentials) {
        // TODO :: isAdmin should be something like role
        return this._storeService.dispatch(this.storeModuleName, LOGIN_ACTION, credentials).then(response => {
            // TODO :: check roles here somehow?
            // if (isAdmin) return this._routerService.goToRoute('courses.edit');
            this.goToStandardLoggedInPage();
            return response;
        });
    }

    logout() {
        return this._storeService.dispatch(this.storeModuleName, LOGOUT_ACTION);
    }

    sendEmailResetPassword(email) {
        return this._storeService.dispatch(this.storeModuleName, 'sendEmailResetPassword', email);
    }

    resetPassword(data) {
        return this._storeService.dispatch(this.storeModuleName, 'resetPassword', data);
    }

    goToStandardLoggedInPage() {
        this._routerService.goToRoute(this.defaultLoggedInPage);
    }

    goToLoginPage() {
        this._routerService.goToRoute(LOGIN_ROUTE_NAME);
    }

    get responseErrorMiddleware() {
        return ({response}) => {
            if (!response) return;
            const {status} = response;
            if (status == 403) {
                this.goToStandardLoggedInPage();
            } else if (status == 401) {
                this.logout();
            }
        };
    }

    /** @returns {NavigationGuard} */
    get routeMiddleware() {
        return (to, from, next) => {
            const isLoggedIn = this.isLoggedin;
            // const isAdmin = this.isAdmin;

            if (isLoggedIn && !to.meta.auth) {
                this.goToStandardLoggedInPage();
                return true;
            }

            // if (!isAdmin && to.meta.admin) {
            //     this.goToStandardLoggedInPage();
            //     return true;
            // }

            if (!isLoggedIn && to.meta.auth) {
                this.goToLoginPage();
                return true;
            }

            return false;
        };
    }

    setRoutes() {
        const loginRoute = this._routerService._factory.createConfig(
            '/inloggen',
            LOGIN_ROUTE_NAME,
            this.loginPage,
            false,
            false,
            'Login'
        );

        const forgotPasswordRoute = this._routerService._factory.createConfig(
            '/wachtwoord-vergeten',
            'ForgotPassword',
            ForgotPasswordPage,
            false,
            false,
            'Wachtwoord vergeten'
        );

        const resetPasswordRoute = this._routerService._factory.createConfig(
            '/wachtwoord-resetten',
            'ResetPassword',
            ResetPasswordPage,
            false,
            false,
            'Wachtwoord resetten'
        );

        this._routerService.addRoutes([loginRoute, forgotPasswordRoute, resetPasswordRoute]);
    }
}

const storageService = new StorageService();
// Bind the store to Vue and generate empty store
Vue.use(Vuex);
const store = new Vuex.Store();
const httpService = new HTTPService(storageService);
const eventService = new EventService(httpService);
const translatorService = new TranslatorService();

const routeFactory = new RouteFactory();
const routeSettings = new RouteSettings(translatorService);
const routerService = new RouterService(routeFactory, routeSettings);

const storeFactory = new StoreModuleFactory(httpService, storageService);
const storeService = new StoreService(store, storeFactory, httpService);
const errorService = new ErrorService(storeService, routerService, httpService);
const loadingService = new LoadingService(storeService, httpService);
const staticDataService = new StaticDataService(storeService, httpService);

const authService = new AuthService(routerService, storeService, storageService, httpService);

/**
 * @typedef {import('../services/error').ErrorService} ErrorService
 * @typedef {import('../services/translator').TranslatorService} TranslatorService
 * @typedef {import('../services/event').EventService} EventService
 * @typedef {import('../services/router').RouterService} RouterService
 * @typedef {import('vue').CreateElement} CreateElement
 * @typedef {import('vue').VNode} VNode
 * @typedef {import('vue').Component} Component
 */

class PageCreator {
    /**
     * @param {ErrorService} errorService
     * @param {TranslatorService} translatorService
     * @param {EventService} eventService
     * @param {RouterService} routerService
     */
    constructor(errorService, translatorService, eventService, routerService) {
        /** @type {CreateElement} */
        this._h;
        this._errorService = errorService;
        this._translatorService = translatorService;
        this._eventService = eventService;
        this._routerService = routerService;
    }

    /**
     * @param {CreateElement} h
     */
    init(h) {
        // TODO :: also attach h to other creators here
        this._h = h;
    }

    /**
     * Generate a create page
     * @param {Component} form the form to create stuff with
     * @param {()=>Object<string,any} modelFactory the factory to create a new instance of a model
     * @param {String} subject the subject for which to create something for
     * @param {Function} createAction the action to send the newly created model to the backend
     * @param {String} [title] the optional title, will generate default one if nothing is given
     */
    createPage(form, modelFactory, subject, createAction, title) {
        // define pageCreator here, cause this context get's lost in the return object
        const pageCreator = this;

        return {
            name: `create-${subject}`,
            data: () => ({editable: modelFactory()}),
            render() {
                const titleElement = title
                    ? pageCreator.createTitle(title)
                    : pageCreator.createCreatePageTitle(subject);

                return pageCreator.createContainer([
                    titleElement,
                    pageCreator.createForm(form, this.editable, createAction),
                ]);
            },
            mounted() {
                pageCreator.checkQuery(this.editable);
            },
        };
    }

    /**
     * Generate an edit page
     * @param {Component} form the form to create stuff with
     * @param {()=>Object<string,any} getter the getter to get the instance from the store
     * @param {String} subject the subject for which to create something for
     * @param {Function} updateAction the action to send the updated model to the backend
     * @param {Function} [destroyAction] the optional destroyAction, will attach a destroy button with this action
     * @param {Function} [showAction] the optional showAction, will get data from the server if given
     * @param {String|String[]} [titleItemProperty] the optional titleItemProperty, will show title based on the given property. If nothing is given then the creator will try to resolve a title
     */
    editPage(form, getter, subject, updateAction, destroyAction, showAction, titleItemProperty) {
        // define pageCreator here, cause this context get's lost in the return object
        const pageCreator = this;

        return {
            name: `edit-${subject}`,
            computed: {
                item() {
                    const item = getter();
                    if (item) this.editable = JSON.parse(JSON.stringify(item));
                    return item;
                },
            },
            data() {
                return {editable: {}};
            },
            render() {
                if (!this.item) return;

                const containerChildren = [
                    pageCreator.createEditPageTitle(this.item, titleItemProperty),
                    pageCreator.createForm(form, this.editable, updateAction),
                ];

                if (destroyAction) {
                    // TODO :: move to method, when there are more b-links
                    // TODO :: uses Bootstrap-Vue element
                    containerChildren.push(
                        pageCreator._h(
                            'b-link',
                            {
                                class: 'text-danger',
                                on: {click: destroyAction},
                            },
                            [`${pageCreator._translatorService.getCapitalizedSingular(subject)} verwijderen`]
                        )
                    );
                }

                return pageCreator.createContainer(containerChildren);
            },
            mounted() {
                pageCreator.checkQuery(this.editable);
                if (showAction) showAction();
            },
        };
    }

    /** @param {VNode[]} children */
    createContainer(children) {
        return this._h('div', {class: 'ml-0 container'}, children);
    }
    /** @param {VNode[]} children */
    createRow(children) {
        return this._h('div', {class: 'row'}, children);
    }
    /** @param {VNode[]} children */
    createCol(children) {
        return this._h('div', {class: 'col'}, children);
    }

    /** @param {String} title */
    createTitle(title) {
        return this.createRow([this.createCol([this._h('h1', [title])])]);
    }

    /** @param {String} subject */
    createCreatePageTitle(subject) {
        return this.createTitle(this._translatorService.getCapitalizedSingular(subject) + ` toevoegen`);
    }

    /**
     * @param {Object<string,any>} item the item for which to show the title
     * @param {String|String[]} [titleItemProperty] the optional titleItemProperty, will show title based on the given property. If nothing is given then the creator will try to resolve a title
     */
    createEditPageTitle(item, titleItemProperty) {
        // if titleItemProperty is given, create title based on that
        if (titleItemProperty) {
            if (Array.isArray(titleItemProperty)) {
                return this.createTitle(`${titleItemProperty.map(prop => item[prop]).join(' ')} aanpassen`);
            }
            return this.createTitle(`${item[titleItemProperty]} aanpassen`);
        }

        // if titleItemProperty is not given, try to resolve it with the most common properties
        let name = item.name || item.title;
        if (item.firstname) name = `${item.firstname} ${item.lastname}`;

        if (!name) return this.createTitle('Aanpassen');

        return this.createTitle(name + ' aanpassen');
    }

    /**
     * @param {Component} form
     * @param {Object<string,any>} editable
     * @param {(item:Object<string,any) => void} action
     */
    createForm(form, editable, action) {
        return this._h('div', {class: 'row mt-3'}, [
            this.createCol([
                this._h(form, {
                    props: {
                        editable,
                        errors: this._errorService.getErrors(),
                    },
                    on: {submit: () => action(editable)},
                }),
            ]),
        ]);
    }

    /** @param {Object<string,any>} editable */
    checkQuery(editable) {
        const query = this._routerService.query;

        if (!Object.keys(query).length) return;

        for (const key in query) {
            if (editable.hasOwnProperty(key)) {
                editable[key] = query[key];
            }
        }
    }
}

/**
 * @typedef {import('vue').CreateElement} CreateElement
 */

class ButtonCreator {
    constructor() {
        /** @type {CreateElement} */
        this._h;
        this._buttonContainerHTMLElement = 'b-form-group';
        this._buttonContainerClass = 'mb-3';
        this._buttonHTMLElement = 'b-button';
    }

    init(h) {
        this._h = h;
    }

    /**
     *
     * @param {CreateElement} h
     * @param {String} type
     * @param {String} innerHTML
     * @param {String} variant
     */
    button(h, type, innerHTML, variant) {
        return h(
            this._buttonContainerHTMLElement,
            {
                class: this._buttonContainerClass,
            },
            [
                h(this._buttonHTMLElement, {
                    props: {variant, type},
                    domProps: {innerHTML},
                }),
            ]
        );
    }

    submitButton(h) {
        return this.button(h, 'submit', 'Opslaan', 'secondary');
    }
}

/**
 * @typedef {import('vue').CreateElement} CreateElement
 * @typedef {import('vue').VNode} VNode
 * @typedef {import('./buttons').ButtonCreator} ButtonCreator
 */
class FormCreator {
    /**
     * @param {ButtonCreator} buttonCreator
     */
    constructor(buttonCreator) {
        /** @type {CreateElement} */
        this._h;
        this._buttonCreator = buttonCreator;

        this._formHTMLElement = 'b-form';
        this._formClass = 'edit-form';
    }

    init(h) {
        this._h = h;
    }

    /**
     * @param {CreateElement} h
     * @param {VNode[]} children
     * @param {Function} submit
     */
    form(h, children, submit) {
        return h(
            this._formHTMLElement,
            {
                class: this._formClass,
                novalidate: true,
                on: {
                    submit: e => {
                        e.preventDefault();
                        submit();
                    },
                },
            },
            [...children, this._buttonCreator.submitButton(h)]
        );
    }
}

/**
 * @typedef {import('vue').CreateElement} CreateElement
 */

const buttonCreator = new ButtonCreator();
const formCreator = new FormCreator(buttonCreator);

const pageCreator = new PageCreator(errorService, translatorService, eventService, routerService);

/**
 * @typedef {import('../services/router').RouterService} RouterService
 * @typedef {import('../services/event').EventService} EventService
 * @typedef {import('../services/auth').AuthService} AuthService
 * @typedef {import('../services/staticdata').StaticDataService} StaticDataService
 * @typedef {import('../creators/pages').PageCreator} PageCreator
 * @typedef {import('vue').Component} Component
 */

class AppStarter {
    /**
     * @param {RouterService} routerService
     * @param {EventService} eventService
     * @param {AuthService} authService
     * @param {StaticDataService} staticDataService
     * @param {PageCreator} pageCreator
     */
    constructor(routerService, eventService, authService, staticDataService, pageCreator) {
        this._routerService = routerService;
        this._eventService = eventService;
        this._authService = authService;
        this._staticDataService = staticDataService;
        this._pageCreator = pageCreator;
    }

    /**
     * Start the app and set required settings
     *
     * @param {Component} mainComponent the main app component
     * @param {String} defaultLoggedInPage the page to go to when logged in
     * @param {Component} loginPage the login page
     * @param {[string,Object<string,string>]} [staticData] the static data
     */
    start(mainComponent, defaultLoggedInPage, loginPage, staticData) {
        if (staticData) this._staticDataService.createStoreModules(staticData);

        this._authService.defaultLoggedInPage = defaultLoggedInPage;
        this._authService.loginPage = loginPage;
        this._authService.setRoutes();

        this._eventService.app = new Vue({
            el: '#app',
            router: this._routerService.router,
            render: h => {
                this._pageCreator.init(h);
                return h(mainComponent);
            },
        });
    }
}

const name = 'default';

var MinimalRouterView = {
    name: 'MinimalRouterView',
    functional: true,
    props: {
        depth: {
            type: Number,
            default: 0,
        },
    },
    render(h, {
        props,
        children,
        parent,
        data
    }) {
        const route = parent.$route;
        const matched = route.matched[props.depth];
        const component = matched && matched.components[name];

        // render empty node if no matched route or no config component
        if (!matched || !component) {
            return h();
        }
        return h(component, data, children);
    },
};

/**
 * @typedef {import('../services/translator').Translation} Translation
 * @typedef {import('vuex').Module} Module
 * @typedef {import('vuex').ActionMethod} ActionMethod
 * @typedef {import('vuex').Mutation} MutationMethod
 *
 * @typedef {(State) => any} GetterMethod
 */

class BaseController {
    /**
     * @param {String} APIEndpoint
     * @param {Translation} [translation]
     */
    constructor(APIEndpoint, translation) {
        this._storeService = storeService;
        this._routerService = routerService;
        this._pageCreatorService = pageCreator;
        this._eventService = eventService;
        this._translatorService = translatorService;

        if (!translation) {
            translation = {singular: APIEndpoint, plural: APIEndpoint};
        }

        this._translatorService.setTranslation(APIEndpoint, translation);

        this._APIEndpoint = APIEndpoint;

        /**
         * Set the routes to go to after a certain action has been done by the store
         * Can be edited/overwritten in controller
         */
        this._goToPageAfterEditAction = this.goToShowPage;
        this._goToPageAfterCreateAction = this.goToOverviewPage;
        this._goToPageAfterDeleteAction = this.goToOverviewPage;

        /**
         * @type {Module}
         * Extra store functionality can added through the store service
         */
        this._extraStoreFunctionality = {};

        /**
         * Initiate basic route settings
         * Settings can be changed in controller
         */
        this._routeSettings = this._routerService.newSettings(APIEndpoint);

        /**
         * Set basic pages, so there will be custom errors in the console when something is not implemented
         * Can be edited/overwritten in controller
         */
        this.routeSettings.baseComponent = this.basePage;
        this.routeSettings.editComponent = this.editPage;
        this.routeSettings.showComponent = this.showPage;
        this.routeSettings.overviewComponent = this.overviewPage;
        this.routeSettings.createComponent = this.createPage;
    }

    // prettier-ignore
    get APIEndpoint() {return this._APIEndpoint}

    /** go to pages functions */
    goToOverviewPage() {
        this._routerService.goToRoute(this.routeSettings.overviewName);
    }

    goToShowPage(id) {
        this._routerService.goToRoute(this.routeSettings.showName, id);
    }

    /**
     * Go to the edit page for this controller
     * @param {String} id
     * @param {Object.<string, string>} [query] the optional query for the new route
     */
    goToEditPage(id, query) {
        this._routerService.goToRoute(this.routeSettings.editName, id, query);
    }

    /**
     * Go to the create page for this controller
     *
     * @param {Object.<string, string>} [query] the optional query for the new route
     */
    goToCreatePage(query) {
        this._routerService.goToRoute(this.routeSettings.createName, undefined, query);
    }

    /** store service getter functions */
    getAll() {
        return this._storeService.getAllFromStore(this._APIEndpoint);
    }

    getById(id) {
        return this._storeService.getByIdFromStore(this._APIEndpoint, id);
    }

    get getByCurrentRouteId() {
        return () => this.getById(this._routerService.id);
    }

    /** store service action functions */
    get update() {
        return (item, goToRouteName) =>
            this._storeService.update(this._APIEndpoint, item).then(() => {
                if (!goToRouteName) return this._goToPageAfterEditAction(item.id);
                this._routerService.goToRoute(goToRouteName);
            });
    }

    get create() {
        return (item, goToRouteName) =>
            this._storeService.create(this._APIEndpoint, item).then(() => {
                if (!goToRouteName) return this._goToPageAfterCreateAction(item.id);
                this._routerService.goToRoute(goToRouteName);
            });
    }

    get destroy() {
        return (id, goToRouteName) =>
            this._storeService.destroy(this._APIEndpoint, id).then(() => {
                if (!goToRouteName) return this._goToPageAfterDeleteAction(id);
                this._routerService.goToRoute(goToRouteName);
            });
    }

    get destroyByIdWithoutRouteChange() {
        return id => this._storeService.destroy(this._APIEndpoint, id);
    }

    get destroyByCurrentRouteId() {
        return () => this.destroy(this._routerService.id);
    }

    get read() {
        return () => this._storeService.read(this._APIEndpoint);
    }

    get showByCurrentRouteId() {
        return () => this._storeService.show(this._APIEndpoint, this._routerService.id);
    }

    get show() {
        return id => this._storeService.show(this._APIEndpoint, id);
    }

    /** base pages */
    get basePage() {
        return {
            render: h => h(MinimalRouterView, {props: {depth: 1}}),
            // TODO #9 @Goosterhof
            mounted: () => this.read(),
        };
    }

    get overviewPage() {
        console.warn('overview page not implemented for', this._APIEndpoint);
    }

    get createPage() {
        console.warn('create page not implemented for', this._APIEndpoint);
    }

    get showPage() {
        console.warn('show page not implemented for', this._APIEndpoint);
    }

    get editPage() {
        console.warn('edit page not implemented for', this._APIEndpoint);
    }

    /**
     * init the controller
     * this will add a module to the store and register routes
     */
    init() {
        this._storeService.generateAndSetDefaultStoreModule(
            this.APIEndpoint,
            this.APIEndpoint,
            this._extraStoreFunctionality
        );

        /**
         * Create basic routes and add them to the global routes
         * Routes can only be: show, overview, edit and create
         */
        const routes = this._routerService.createRoutes(this.routeSettings);
        this._routerService.addRoutes(routes);
    }

    // prettier-ignore
    get routeSettings() { return this._routeSettings; }

    get destroyModalMessage() {
        return `Weet je zeker dat je deze ${this._translatorService.getSingular(this.APIEndpoint)} wil verwijderen?`;
    }

    get destroyByCurrentRouteIdModal() {
        return () => this._eventService.modal(this.destroyModalMessage, this.destroyByCurrentRouteId);
    }

    get destroyByIdModal() {
        return id => this._eventService.modal(this.destroyModalMessage, () => this.destroyByIdWithoutRouteChange(id));
    }

    /**
     * Add an extra action to this store module
     *
     * @param {String} name name of the new action
     * @param {ActionMethod} action
     */
    setExtraStoreAction(name, action) {
        if (!this._extraStoreFunctionality.actions) {
            this._extraStoreFunctionality.actions = {};
        }
        this._extraStoreFunctionality.actions[name] = action;
    }

    /**
     * Add an extra mutation to this store module
     *
     * @param {String} name name of the new action
     * @param {MutationMethod} mutation
     */
    setExtraStoreMutation(name, mutation) {
        if (!this._extraStoreFunctionality.mutations) {
            this._extraStoreFunctionality.mutations = {};
        }
        this._extraStoreFunctionality.mutations[name] = mutation;
    }

    /**
     * Add an extra getter to this store module
     *
     * @param {String} name name of the new getter
     * @param {GetterMethod} getter
     */
    setExtraStoreGetter(name, getter) {
        if (!this._extraStoreFunctionality.getters) {
            this._extraStoreFunctionality.getters = {};
        }
        this._extraStoreFunctionality.getters[name] = getter;
    }

    /**
     * create a new action to add to the store which sends a get request
     * url for the new request will be: this.APIEndpoint + payload ? `/${payload}` : ''
     *
     * @param {String} name name of the new action
     * @param {AxiosRequestConfig} [options] the optional request options
     */
    createAndSetExtraGetAction(name, options) {
        this.setExtraStoreAction(name, this._storeService.createExtraGetAction(this.APIEndpoint, options));
    }

    /**
     * create a new action to add to the store which sends a post request
     * url for the post request will be: `${this.APIEndpoint}/${payload.id}/${name}
     *
     * @param {String} name name of the new action and the last part of the url
     */
    createAndSetExtraPostAction(name) {
        this.setExtraStoreAction(name, this._storeService.createExtraPostAction(this.APIEndpoint, name));
    }

    /**
     * dispatch an action to the store
     * @param {String} action the name of the action being dispatched
     * @param {*} payload the payload being used by the action
     */
    dispatchToStore(action, payload) {
        this._storeService.dispatch(this.APIEndpoint, action, payload);
    }

    /**
     * pops up a modal with the given message
     * @param {String} message the message being shown by the modal
     * @param {Function} okAction the function being used when click on ok
     * @param {Function} [cancelAction] the being used when click on cancel
     */
    popModal(message, okAction, cancelAction) {
        this._eventService.modal(message, okAction, cancelAction);
    }
}

const appStarter = new AppStarter(routerService, eventService, authService, staticDataService, pageCreator);

exports.BaseController = BaseController;
exports.appStarter = appStarter;
exports.authService = authService;
exports.buttonCreator = buttonCreator;
exports.errorService = errorService;
exports.eventService = eventService;
exports.formCreator = formCreator;
exports.httpService = httpService;
exports.loadingService = loadingService;
exports.pageCreator = pageCreator;
exports.routerService = routerService;
exports.staticDataService = staticDataService;
exports.storeService = storeService;
exports.translatorService = translatorService;<|MERGE_RESOLUTION|>--- conflicted
+++ resolved
@@ -7,11 +7,7 @@
 var Vue = _interopDefault(require('vue'));
 var Vuex = _interopDefault(require('vuex'));
 var axios = _interopDefault(require('axios'));
-<<<<<<< HEAD
-var msgpack = _interopDefault(require('@msgpack/msgpack'));
-=======
 var VueRouter = _interopDefault(require('vue-router'));
->>>>>>> 109d1485
 
 const keepALiveKey = 'keepALive';
 /** setting keepALive here so we don't have to Parse it each time we get it */
